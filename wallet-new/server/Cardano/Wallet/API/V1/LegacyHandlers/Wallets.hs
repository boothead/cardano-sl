--- conflicted
+++ resolved
@@ -11,10 +11,6 @@
 import           Cardano.Wallet.API.Request
 import           Cardano.Wallet.API.Response
 import           Cardano.Wallet.API.V1.Errors
-<<<<<<< HEAD
-import qualified Cardano.Wallet.API.V1.LegacyHandlers.Accounts as Accounts
-=======
->>>>>>> 332158ac
 import           Cardano.Wallet.API.V1.Migration
 import           Cardano.Wallet.API.V1.Types as V1
 import qualified Cardano.Wallet.API.V1.Wallets as Wallets
@@ -53,14 +49,8 @@
     => NewWallet
     -> m (WalletResponse Wallet)
 newWallet NewWallet{..} = do
-<<<<<<< HEAD
-    ss <- V0.askWalletSnapshot
     let newWalletHandler CreateWallet  = V0.newWalletHandler
         newWalletHandler RestoreWallet = V0.restoreWalletFromSeed
-=======
-    let newWalletHandler CreateWallet  = V0.newWallet
-        newWalletHandler RestoreWallet = V0.restoreWallet
->>>>>>> 332158ac
         (V1 spendingPassword) = fromMaybe (V1 mempty) newwalSpendingPassword
         (V1 backupPhrase) = newwalBackupPhrase
     initMeta <- V0.CWalletMeta <$> pure newwalName
