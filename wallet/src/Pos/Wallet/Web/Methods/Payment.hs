--- conflicted
+++ resolved
@@ -10,7 +10,6 @@
 
 import           Universum
 
-<<<<<<< HEAD
 import           Control.Exception              (throw)
 import           Control.Monad.Except           (runExcept)
 
@@ -18,7 +17,8 @@
 import           Pos.Client.Txp.Addresses       (MonadAddresses)
 import           Pos.Client.Txp.Balances        (MonadBalances (..))
 import           Pos.Client.Txp.History         (TxHistoryEntry (..))
-import           Pos.Client.Txp.Util            (computeTxFee, runTxCreator)
+import           Pos.Client.Txp.Util            (InputSelectionPolicy, computeTxFee,
+                                                 runTxCreator)
 import           Pos.Communication              (prepareMTx)
 import           Pos.Core                       (Coin, getCurrentTimestamp)
 import           Pos.Crypto                     (PassPhrase, ShouldCheckPassphrase (..),
@@ -46,53 +46,6 @@
 import           Pos.Wallet.Web.Util            (decodeCTypeOrFail,
                                                  getAccountAddrsOrThrow,
                                                  getWalletAccountIds, getWalletAddrsSet)
-=======
-import           Control.Exception                (throw)
-import           Control.Monad.Except             (runExcept)
-import           Formatting                       (sformat, (%))
-import qualified Formatting                       as F
-
-import           Pos.Aeson.ClientTypes            ()
-import           Pos.Aeson.WalletBackup           ()
-import           Pos.Client.Txp.Addresses         (MonadAddresses (..))
-import           Pos.Client.Txp.Balances          (getOwnUtxos)
-import           Pos.Client.Txp.History           (TxHistoryEntry (..))
-import           Pos.Client.Txp.Util              (InputSelectionPolicy, computeTxFee,
-                                                   runTxCreator)
-import           Pos.Communication                (SendActions (..), prepareMTx)
-import           Pos.Configuration                (HasNodeConfiguration)
-import           Pos.Core                         (Coin, HasConfiguration, addressF,
-                                                   getCurrentTimestamp)
-import           Pos.Crypto                       (PassPhrase, ShouldCheckPassphrase (..),
-                                                   checkPassMatches, hash,
-                                                   withSafeSignerUnsafe)
-import           Pos.Infra.Configuration          (HasInfraConfiguration)
-import           Pos.Ssc.GodTossing.Configuration (HasGtConfiguration)
-import           Pos.Txp                          (TxFee (..), Utxo, _txOutputs)
-import           Pos.Txp.Core                     (TxAux (..), TxOut (..))
-import           Pos.Update.Configuration         (HasUpdateConfiguration)
-import           Pos.Util                         (eitherToThrow, maybeThrow)
-import           Pos.Util.LogSafe                 (logInfoS)
-import           Pos.Wallet.KeyStorage            (getSecretKeys)
-import           Pos.Wallet.Web.Account           (GenSeed (..), getSKByAddressPure,
-                                                   getSKById)
-import           Pos.Wallet.Web.ClientTypes       (AccountId (..), Addr, CAddress (..),
-                                                   CCoin, CId, CTx (..),
-                                                   CWAddressMeta (..), Wal,
-                                                   addrMetaToAccount, mkCCoin)
-import           Pos.Wallet.Web.Error             (WalletError (..))
-import           Pos.Wallet.Web.Methods.History   (addHistoryTx, constructCTx,
-                                                   getCurChainDifficulty)
-import qualified Pos.Wallet.Web.Methods.Logic     as L
-import           Pos.Wallet.Web.Methods.Txp       (coinDistrToOutputs, rewrapTxError,
-                                                   submitAndSaveNewPtx)
-import           Pos.Wallet.Web.Mode              (MonadWalletWebMode, WalletWebMode)
-import           Pos.Wallet.Web.Pending           (mkPendingTx)
-import           Pos.Wallet.Web.State             (AddressLookupMode (Ever, Existing))
-import           Pos.Wallet.Web.Util              (decodeCTypeOrFail,
-                                                   getAccountAddrsOrThrow,
-                                                   getWalletAccountIds, getWalletAddrsSet)
->>>>>>> 7f4849d1
 
 newPayment
     :: MonadWalletTxFull ctx m
@@ -102,16 +55,12 @@
     -> Coin
     -> InputSelectionPolicy
     -> m CTx
-<<<<<<< HEAD
-newPayment passphrase srcAccount dstAddress coin =
-=======
-newPayment sa passphrase srcAccount dstAccount coin policy = do
->>>>>>> 7f4849d1
+newPayment passphrase srcAccount dstAddress coin policy =
     sendMoney
         passphrase
         (AccountMoneySource srcAccount)
-<<<<<<< HEAD
         (one (dstAddress, coin))
+        policy
 
 type MonadFees ctx m =
     ( MonadCatch m
@@ -120,10 +69,6 @@
     , MonadAddresses m
     , MonadBalances m
     )
-=======
-        (one (dstAccount, coin))
-        policy
->>>>>>> 7f4849d1
 
 getTxFee
      :: MonadFees ctx m
@@ -136,13 +81,8 @@
     utxo <- getMoneySourceUtxo (AccountMoneySource srcAccount)
     outputs <- coinDistrToOutputs $ one (dstAccount, coin)
     TxFee fee <- rewrapTxError "Cannot compute transaction fee" $
-<<<<<<< HEAD
-        eitherToThrow =<< runTxCreator (computeTxFee utxo outputs)
+        eitherToThrow =<< runTxCreator policy (computeTxFee utxo outputs)
     pure $ encodeCType fee
-=======
-        eitherToThrow =<< runTxCreator policy (computeTxFee utxo outputs)
-    pure $ mkCCoin fee
->>>>>>> 7f4849d1
 
 data MoneySource
     = WalletMoneySource (CId Wal)
@@ -192,11 +132,7 @@
     -> NonEmpty (CId Addr, Coin)
     -> InputSelectionPolicy
     -> m CTx
-<<<<<<< HEAD
-sendMoney passphrase moneySource dstDistr = do
-=======
-sendMoney SendActions{..} passphrase moneySource dstDistr policy = do
->>>>>>> 7f4849d1
+sendMoney passphrase moneySource dstDistr policy = do
     let srcWallet = getMoneySourceWallet moneySource
     rootSk <- getSKById srcWallet
     checkPassMatches passphrase rootSk `whenNothing`
@@ -219,10 +155,9 @@
 
     relatedAccount <- getSomeMoneySourceAccount moneySource
     outputs <- coinDistrToOutputs dstDistr
-<<<<<<< HEAD
     th <- rewrapTxError "Cannot send transaction" $ do
         (txAux, inpTxOuts') <-
-            prepareMTx getSinger srcAddrs outputs (relatedAccount, passphrase)
+            prepareMTx getSinger policy srcAddrs outputs (relatedAccount, passphrase)
 
         ts <- Just <$> getCurrentTimestamp
         let tx = taTx txAux
@@ -238,32 +173,6 @@
     -- We add TxHistoryEntry's meta created by us in advance
     -- to make TxHistoryEntry in CTx consistent with entry in history.
     _ <- addHistoryTxMeta srcWallet th
-=======
-    (th, dstAddrs) <-
-        rewrapTxError "Cannot send transaction" $ do
-            (txAux, inpTxOuts') <-
-                prepareMTx getSinger policy srcAddrs outputs (relatedAccount, passphrase)
-
-            ts <- Just <$> getCurrentTimestamp
-            let tx = taTx txAux
-                txHash = hash tx
-                inpTxOuts = toList inpTxOuts'
-                dstAddrs  = map txOutAddress . toList $
-                            _txOutputs tx
-                th = THEntry txHash tx Nothing inpTxOuts dstAddrs ts
-            ptx <- mkPendingTx srcWallet txHash txAux th
-
-            (th, dstAddrs) <$ submitAndSaveNewPtx enqueueMsg ptx
-
-    logInfoS $
-        sformat ("Successfully spent money from "%
-                    listF ", " addressF % " addresses on " %
-                    listF ", " addressF)
-        (toList srcAddrs)
-        dstAddrs
-
-    addHistoryTx srcWallet th
->>>>>>> 7f4849d1
     srcWalletAddrs <- getWalletAddrsSet Ever srcWallet
     diff <- getCurChainDifficulty
     fst <$> constructCTx srcWallet srcWalletAddrs diff th