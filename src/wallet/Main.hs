{-# OPTIONS_GHC -fno-warn-name-shadowing #-}
{-# LANGUAGE AllowAmbiguousTypes #-}
{-# LANGUAGE CPP                 #-}
{-# LANGUAGE ScopedTypeVariables #-}

module Main where

import           Control.Monad.Reader      (MonadReader (..), ReaderT, ask, asks,
                                            runReaderT)
import           Control.Monad.Trans.Maybe (MaybeT (..))
import qualified Data.ByteString           as BS
import           Data.List                 ((!!))
import           Data.Proxy                (Proxy (..))
import qualified Data.Text                 as T
import           Data.Time.Units           (convertUnit)
import           Formatting                (build, int, sformat, stext, (%))
import           Mockable                  (delay)
import           Options.Applicative       (execParser)
import           System.IO                 (hFlush, stdout)
import           System.Wlog               (logDebug, logError, logInfo, logWarning)
#if !(defined(mingw32_HOST_OS) && defined(__MINGW32__))
import           System.Exit               (ExitCode (ExitSuccess))
import           System.Posix.Process      (exitImmediately)
#endif
import           Universum

import qualified Pos.CLI                   as CLI
import           Pos.Communication         (OutSpecs, SendActions, Worker', WorkerSpec,
                                            worker)
import           Pos.Crypto                (Hash, SecretKey, createProxySecretKey,
                                            encodeHash, hash, hashHexF, sign, toPublic,
                                            unsafeHash)
import           Pos.Data.Attributes       (mkAttributes)
import           Pos.Delegation            (sendProxySKHeavy, sendProxySKHeavyOuts,
                                            sendProxySKLight, sendProxySKLightOuts)
import           Pos.DHT.Model             (DHTNode, discoverPeers, getKnownPeers)
import           Pos.Genesis               (genesisBlockVersionData, genesisPublicKeys,
                                            genesisSecretKeys)
import           Pos.Launcher              (BaseParams (..), LoggingParams (..),
                                            bracketResources, runTimeSlaveReal)
<<<<<<< HEAD
=======
import           Pos.Slotting              (getCurrentSlot, getSlotDuration)
>>>>>>> b96729bd
import           Pos.Ssc.GodTossing        (SscGodTossing)
import           Pos.Ssc.NistBeacon        (SscNistBeacon)
import           Pos.Ssc.SscAlgo           (SscAlgo (..))
import           Pos.Types                 (EpochIndex (..), coinF, makePubKeyAddress,
                                            siEpoch, txaF)
import           Pos.Update                (BlockVersionData (..), UpdateProposal (..),
                                            UpdateVote (..), patakUpdateData,
                                            skovorodaUpdateData)
import           Pos.Util                  (Raw)
import           Pos.Util.TimeWarp         (sec)
import           Pos.Wallet                (WalletMode, WalletParams (..), WalletRealMode,
                                            getBalance, runWalletReal, sendProposalOuts,
                                            sendTxOuts, sendVoteOuts, submitTx,
                                            submitUpdateProposal, submitVote)
#ifdef WITH_WEB
import           Pos.Wallet.Web            (walletServeWebLite, walletServerOuts)
#endif

import           Command                   (Command (..), parseCommand)
import           WalletOptions             (WalletAction (..), WalletOptions (..),
                                            optsInfo)

type CmdRunner = ReaderT ([SecretKey], [DHTNode])

runCmd :: WalletMode ssc m => SendActions m -> Command -> CmdRunner m ()
runCmd _ (Balance addr) = lift (getBalance addr) >>=
                         putText . sformat ("Current balance: "%coinF)
runCmd sendActions (Send idx outputs) = do
    (skeys, na) <- ask
    etx <- lift $ submitTx sendActions (skeys !! idx) na (map (,[]) outputs)
    case etx of
        Left err -> putText $ sformat ("Error: "%stext) err
        Right tx -> putText $ sformat ("Submitted transaction: "%txaF) tx
runCmd sendActions v@(Vote idx decision upid) = do
    logDebug $ "Submitting a vote :" <> show v
    (skeys, na) <- ask
    let skey = skeys !! idx
    let voteUpd = UpdateVote
            { uvKey        = toPublic skey
            , uvProposalId = upid
            , uvDecision   = decision
            , uvSignature  = sign skey (upid, decision)
            }
    if null na
        then putText "Error: no addresses specified"
        else do
            lift $ submitVote sendActions na voteUpd
            putText "Submitted vote"
runCmd sendActions ProposeUpdate{..} = do
    logDebug "Proposing update..."
    (skeys, na) <- ask
    (diffFile :: Maybe (Hash Raw)) <- runMaybeT $ do
        filePath <- MaybeT $ pure puFilePath
        fileData <- liftIO $ BS.readFile filePath
        let h = unsafeHash fileData
        liftIO $ putText $ sformat ("Read file succesfuly, its hash: "%hashHexF) h
        pure h
    let skey = skeys !! puIdx
    let bvd = genesisBlockVersionData
            { bvdScriptVersion = puScriptVersion
            , bvdSlotDuration = convertUnit (sec puSlotDurationSec)
            , bvdMaxBlockSize = puMaxBlockSize
            }
    let updateProposal = UpdateProposal
            { upBlockVersion     = puBlockVersion
            , upBlockVersionData = bvd
            , upSoftwareVersion  = puSoftwareVersion
            , upData             =
                maybe patakUpdateData
                      skovorodaUpdateData
                      diffFile
            , upAttributes       = mkAttributes ()
            }
    if null na
        then putText "Error: no addresses specified"
        else do
            lift $ submitUpdateProposal sendActions skey na updateProposal
            let id = hash updateProposal
            putText $
              sformat ("Update proposal submitted, upId: "%build%" (base64)") (encodeHash id)
runCmd _ Help = do
    putText $
        unlines
            [ "Avaliable commands:"
            , "   balance <address>              -- check balance on given address (may be any address)"
            , "   send <N> [<address> <coins>]+  -- create and send transaction with given outputs"
            , "                                     from own address #N"
            , "   vote <N> <decision> <upid>     -- send vote with given hash of proposal id (in base64) and"
            , "                                     decision, from own address #N"
            , "   propose-update <N> <block ver> <script ver> <slot duration> <max block size> <software ver> <propose_file>?"
            , "                                  -- propose an update with given versions and other data"
            , "                                     with one positive vote for it, from own address #N"
            , "   listaddr                       -- list own addresses"
            , "   listaddr                       -- list own addresses"
            , "   delegate-light <N> <M>         -- delegate secret key #N to #M (genesis) light version"
            , "   delegate-heavy <N> <M>         -- delegate secret key #N to #M (genesis) heavyweight "
            , "   help                           -- show this message"
            , "   quit                           -- shutdown node wallet"
            ]
runCmd _ ListAddresses = do
    addrs <- map (makePubKeyAddress . toPublic) <$> asks fst
    putText "Available addresses:"
    forM_ (zip [0 :: Int ..] addrs) $
        putText . uncurry (sformat $ "    #"%int%":   "%build)
runCmd sendActions (DelegateLight i j) = do
    let issuerSk = genesisSecretKeys !! i
        delegatePk = genesisPublicKeys !! j
        psk = createProxySecretKey issuerSk delegatePk (EpochIndex 0, EpochIndex 50)
    lift $ sendProxySKLight psk sendActions
    putText "Sent lightweight cert"
runCmd sendActions (DelegateHeavy i j) = do
    epoch <- siEpoch <$> getCurrentSlot
    let issuerSk = genesisSecretKeys !! i
        delegatePk = genesisPublicKeys !! j
        psk = createProxySecretKey issuerSk delegatePk epoch
    lift $ sendProxySKHeavy psk sendActions
    putText "Sent heavyweight cert"
runCmd _ Quit = pure ()

runCmdOuts :: OutSpecs
runCmdOuts = mconcat [ sendProxySKLightOuts
                     , sendProxySKHeavyOuts
                     , sendTxOuts
                     , sendVoteOuts
                     , sendProposalOuts
                     ]

evalCmd :: WalletMode ssc m => SendActions m -> Command -> CmdRunner m ()
evalCmd _ Quit = pure ()
evalCmd sa cmd = runCmd sa cmd >> evalCommands sa

evalCommands :: WalletMode ssc m => SendActions m -> CmdRunner m ()
evalCommands sa = do
    putStr @Text "> "
    liftIO $ hFlush stdout
    line <- getLine
    let cmd = parseCommand line
    case cmd of
        Left err  -> putStrLn err >> evalCommands sa
        Right cmd -> evalCmd sa cmd

initialize :: WalletMode ssc m => WalletOptions -> m [DHTNode]
initialize WalletOptions{..} = do
    peers <- getKnownPeers
    bool (pure peers) getPeersUntilSome (null peers)
  where
    getPeersUntilSome = do
        liftIO $ hFlush stdout
        logWarning "Discovering peers, because current peer list is empty"
        peers <- discoverPeers
        if null peers
        then getPeersUntilSome
        else pure peers

runWalletRepl :: WalletMode ssc m => WalletOptions -> Worker' m
runWalletRepl wo sa = do
    na <- initialize wo
    putText "Welcome to Wallet CLI Node"
    runReaderT (evalCmd sa Help) (genesisSecretKeys, na)

runWalletCmd :: WalletMode ssc m => WalletOptions -> Text -> Worker' m
runWalletCmd wo str sa = do
    na <- initialize wo
    let strs = T.splitOn "," str
    flip runReaderT (genesisSecretKeys, na) $ forM_ strs $ \scmd -> do
        let mcmd = parseCommand scmd
        case mcmd of
            Left err   -> putStrLn err
            Right cmd' -> runCmd sa cmd'
    putText "Command execution finished"
    putText " " -- for exit by SIGPIPE
    liftIO $ hFlush stdout
#if !(defined(mingw32_HOST_OS) && defined(__MINGW32__))
    delay $ sec 3
    liftIO $ exitImmediately ExitSuccess
#endif

main :: IO ()
main = do
    opts@WalletOptions {..} <- execParser optsInfo
    filePeers <- maybe (return []) CLI.readPeersFile
                     (CLI.dhtPeersFile woCommonArgs)
    let allPeers = CLI.dhtPeers woCommonArgs ++ filePeers
    let logParams =
            LoggingParams
            { lpRunnerTag     = "smart-wallet"
            , lpHandlerPrefix = CLI.logPrefix woCommonArgs
            , lpConfigPath    = CLI.logConfig woCommonArgs
            , lpEkgPort       = Nothing
            }
        baseParams =
            BaseParams
            { bpLoggingParams      = logParams
            , bpIpPort             = woIpPort
            , bpDHTPeers           = allPeers
            , bpDHTKey             = Nothing
            , bpDHTExplicitInitial = CLI.dhtExplicitInitial woCommonArgs
            , bpKademliaDump       = "kademlia.dump"
            }
    bracketResources baseParams $ \res -> do
        let timeSlaveParams =
                baseParams
                { bpLoggingParams = logParams { lpRunnerTag = "time-slave" }
                }

        systemStart <- case CLI.sscAlgo woCommonArgs of
            GodTossingAlgo -> runTimeSlaveReal (Proxy :: Proxy SscGodTossing) res timeSlaveParams
            NistBeaconAlgo -> runTimeSlaveReal (Proxy :: Proxy SscNistBeacon) res timeSlaveParams

        let params =
                WalletParams
                { wpDbPath      = Just woDbPath
                , wpRebuildDb   = woRebuildDb
                , wpKeyFilePath = woKeyFilePath
                , wpSystemStart = systemStart
                , wpGenesisKeys = woDebug
                , wpBaseParams  = baseParams
                }

            plugins :: ([ WorkerSpec WalletRealMode ], OutSpecs)
            plugins = first pure $ case woAction of
                Repl                            -> worker runCmdOuts $ runWalletRepl opts
                Cmd cmd                         -> worker runCmdOuts $ runWalletCmd opts cmd
#ifdef WITH_WEB
                Serve webPort webDaedalusDbPath -> worker walletServerOuts $ \sendActions ->
                    walletServeWebLite sendActions webDaedalusDbPath False webPort
#endif

        case CLI.sscAlgo woCommonArgs of
            GodTossingAlgo -> do
                logInfo "Using MPC coin tossing"
                liftIO $ hFlush stdout
                runWalletReal res params plugins
            NistBeaconAlgo ->
                logError "Wallet does not support NIST beacon!"<|MERGE_RESOLUTION|>--- conflicted
+++ resolved
@@ -38,10 +38,6 @@
                                             genesisSecretKeys)
 import           Pos.Launcher              (BaseParams (..), LoggingParams (..),
                                             bracketResources, runTimeSlaveReal)
-<<<<<<< HEAD
-=======
-import           Pos.Slotting              (getCurrentSlot, getSlotDuration)
->>>>>>> b96729bd
 import           Pos.Ssc.GodTossing        (SscGodTossing)
 import           Pos.Ssc.NistBeacon        (SscNistBeacon)
 import           Pos.Ssc.SscAlgo           (SscAlgo (..))
@@ -153,7 +149,7 @@
     lift $ sendProxySKLight psk sendActions
     putText "Sent lightweight cert"
 runCmd sendActions (DelegateHeavy i j) = do
-    epoch <- siEpoch <$> getCurrentSlot
+    epoch <- undefined
     let issuerSk = genesisSecretKeys !! i
         delegatePk = genesisPublicKeys !! j
         psk = createProxySecretKey issuerSk delegatePk epoch
