--- conflicted
+++ resolved
@@ -50,21 +50,13 @@
 import           Pos.Update                  (ConfirmedProposalState (..), USHolder (..))
 import           Pos.Update.Context          (UpdateContext (ucUpdateSemaphore))
 import           Pos.Util                    (maybeThrow)
-<<<<<<< HEAD
 import           Pos.Util.Context            (askContext)
-import qualified Pos.Util.Modifier           as MM
-=======
->>>>>>> 8fa16f57
 import           Pos.Wallet.Context          (ContextHolder, WithWalletContext)
 import           Pos.Wallet.KeyStorage       (KeyStorage, MonadKeys)
 import           Pos.Wallet.State            (WalletDB)
 import qualified Pos.Wallet.State            as WS
 import           Pos.Wallet.Web.State        (WalletWebDB (..))
-<<<<<<< HEAD
-import           Pos.WorkMode                (MinWorkMode, RawRealMode)
-=======
 import           Pos.WorkMode                (RawRealMode)
->>>>>>> 8fa16f57
 
 deriving instance MonadBalances m => MonadBalances (WalletWebDB m)
 
