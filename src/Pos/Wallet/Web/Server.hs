--- conflicted
+++ resolved
@@ -12,10 +12,9 @@
        , walletServeWeb
        ) where
 
-<<<<<<< HEAD
 import qualified Control.Monad.Catch        as Catch
 import           Control.Monad.Except       (MonadError (throwError))
-import           Control.TimeWarp.Rpc       (Transfer, Dialog)
+import           Control.TimeWarp.Rpc       (Dialog, Transfer)
 import           Data.List                  ((!!))
 import           Formatting                 (int, ords, sformat, (%))
 import           Network.Wai                (Application)
@@ -25,13 +24,15 @@
 import           Servant.Utils.Enter        ((:~>) (..), enter)
 import           Universum
 
-import           Pos.DHT                    (dhtAddr, getKnownPeers, DHTPacking)
+import           Pos.DHT.Model              (DHTPacking, dhtAddr, getKnownPeers)
 import           Pos.DHT.Real               (KademliaDHTContext, getKademliaDHTCtx,
                                              runKademliaDHTRaw)
 import           Pos.Genesis                (genesisAddresses, genesisSecretKeys)
 import           Pos.Launcher               (runTimed)
 #ifdef WITH_ROCKS
-import qualified Pos.Modern.DB              as Modern
+import qualified Pos.Modern.DB                   as Modern
+import qualified Pos.Modern.Txp.Holder           as Modern
+import qualified Pos.Modern.Txp.Storage.UtxoView as Modern
 #endif
 import           Pos.Context                (ContextHolder, NodeContext, getNodeContext,
                                              runContextHolder)
@@ -40,54 +41,15 @@
 import qualified Pos.State                  as St
 import           Pos.Statistics             (getNoStatsT)
 import           Pos.Txp.LocalData          (TxLocalData, getTxLocalData, setTxLocalData)
-import           Pos.Types                  (Address, Coin (Coin), TxOut (..), addressF, coinF,
-                                             decodeTextAddress, TxId)
-import           Pos.Wallet.Tx              (getBalance, submitTx)
+import           Pos.Types                  (Address, Coin (Coin), Tx, TxOut (..), addressF,
+                                             coinF, decodeTextAddress)
+import           Pos.Wallet.Tx              (getBalance, getTxHistory, submitTx)
 import           Pos.Wallet.Web.Api         (WalletApi, walletApi)
 import           Pos.Wallet.Web.State       (MonadWalletWebDB (..), WalletState, WalletWebDB,
                                              closeState, openState, runWalletWebDB)
 import           Pos.Web.Server             (serveImpl)
 import           Pos.Wallet.Web.ClientTypes (CWallet, addressToCAddress, CAddress)
-import           Pos.WorkMode               (ProductionMode, TxLDImpl, SocketState, runTxLDImpl)
-=======
-import qualified Control.Monad.Catch  as Catch
-import           Control.Monad.Except (MonadError (throwError))
-import           Control.TimeWarp.Rpc (Dialog, Transfer)
-import           Data.List            ((!!))
-import           Formatting           (int, ords, sformat, (%))
-import           Network.Wai          (Application)
-import           Servant.API          ((:<|>) ((:<|>)), FromHttpApiData (parseUrlPiece))
-import           Servant.Server       (Handler, ServantErr (errBody), Server, ServerT,
-                                       err404, serve)
-import           Servant.Utils.Enter  ((:~>) (..), enter)
-import           Universum
-
-import           Pos.DHT.Model              (DHTPacking, dhtAddr, getKnownPeers)
-import           Pos.DHT.Real         (KademliaDHTContext, getKademliaDHTCtx,
-                                       runKademliaDHTRaw)
-import           Pos.Genesis          (genesisAddresses, genesisSecretKeys)
-import           Pos.Launcher         (runTimed)
-#ifdef WITH_ROCKS
-import qualified Pos.Modern.DB        as Modern
-import qualified Pos.Modern.Txp.Holder           as Modern
-import qualified Pos.Modern.Txp.Storage.UtxoView as Modern
-#endif
-import           Pos.Context          (ContextHolder, NodeContext, getNodeContext,
-                                       runContextHolder)
-import           Pos.Ssc.Class        (SscConstraint)
-import           Pos.Ssc.LocalData    (SscLDImpl, runSscLDImpl)
-import qualified Pos.State            as St
-import           Pos.Statistics       (getNoStatsT)
-import           Pos.Txp.LocalData    (TxLocalData, getTxLocalData, setTxLocalData)
-import           Pos.Types            (Address, Coin (Coin), Tx, TxOut (..), addressF,
-                                       coinF, decodeTextAddress)
-import           Pos.Wallet.Tx        (getBalance, getTxHistory, submitTx)
-import           Pos.Wallet.Web.Api   (WalletApi, walletApi)
-import           Pos.Wallet.Web.State (MonadWalletWebDB (..), WalletState, WalletWebDB,
-                                       closeState, openState, runWalletWebDB)
-import           Pos.Web.Server       (serveImpl)
-import           Pos.WorkMode         (ProductionMode, SocketState, TxLDImpl, runTxLDImpl)
->>>>>>> 3781607b
+import           Pos.WorkMode               (ProductionMode, SocketState, TxLDImpl, runTxLDImpl)
 
 ----------------------------------------------------------------------------
 -- Top level functionality
@@ -183,11 +145,7 @@
 ----------------------------------------------------------------------------
 
 servantHandlers :: SscConstraint ssc => ServerT WalletApi (WebHandler ssc)
-<<<<<<< HEAD
-servantHandlers = getAddresses :<|> getBalances :<|> send -- :<|> getWallets
-=======
 servantHandlers = getAddresses :<|> getBalances :<|> send :<|> getHistory
->>>>>>> 3781607b
 
 getAddresses :: WebHandler ssc [CAddress]
 getAddresses = pure $ map addressToCAddress genesisAddresses
@@ -213,13 +171,8 @@
               sformat ("Successfully sent "%coinF%" from "%ords%" address to "%addressF)
               c srcIdx dstAddr
 
-<<<<<<< HEAD
--- getWallets :: SscConstraint ssc => WebHandler ssc [CWallet]
--- getWallets = undefined
-=======
 getHistory :: SscConstraint ssc => Address -> WebHandler ssc ([Tx], [Tx])
 getHistory = getTxHistory
->>>>>>> 3781607b
 
 ----------------------------------------------------------------------------
 -- Orphan instances
