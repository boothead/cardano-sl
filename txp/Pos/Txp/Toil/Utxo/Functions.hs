-- | Functions operating on UTXO.

module Pos.Txp.Toil.Utxo.Functions
       ( VTxContext (..)
       , verifyTxUtxo
       , applyTxToUtxo
       , rollbackTxUtxo
       ) where

import           Universum

import           Control.Lens              (_Left)
import           Control.Monad.Error.Class (MonadError (..))
import           Data.List                 (findIndex)
import qualified Data.List.NonEmpty        as NE
import           Formatting                (int, sformat, (%))
import           Serokell.Util             (VerificationRes, allDistinct, enumerate,
                                            formatFirstError, verResToMonadError,
                                            verifyGeneric)

import           Pos.Binary.Txp.Core       ()
import           Pos.Core                  (AddrType (..), Address (..), StakeholderId,
                                            addressF, coinF, coinToInteger, integerToCoin,
                                            isRedeemAddress, isUnknownAddressType, mkCoin,
                                            sumCoins)
import           Pos.Core.Address          (checkPubKeyAddress, checkRedeemAddress,
                                            checkScriptAddress)
import           Pos.Crypto                (SignTag (SignTx), WithHash (..), checkSig,
                                            hash, redeemCheckSig)
import           Pos.Data.Attributes       (Attributes (attrRemain), areAttributesKnown)
import           Pos.Script                (Script (..), isKnownScriptVersion,
                                            txScriptCheck)
import           Pos.Txp.Core              (Tx (..), TxAttributes, TxAux (..),
                                            TxDistribution (..), TxIn (..),
                                            TxInWitness (..), TxOut (..), TxOutAux (..),
                                            TxOutDistribution, TxSigData (..), TxUndo,
                                            TxWitness, isTxInUnknown)
import           Pos.Txp.Toil.Class        (MonadUtxo (..), MonadUtxoRead (..))
import           Pos.Txp.Toil.Failure      (ToilVerFailure (..), WitnessVerFailure (..))
import           Pos.Txp.Toil.Types        (TxFee (..))

----------------------------------------------------------------------------
-- Verification
----------------------------------------------------------------------------

-- CSL-366 Add context-dependent variables to scripts
-- Postponed for now, should be done in near future.
-- Maybe these datatypes should be moved to Types.
-- | Global context data needed for tx verification. VT stands for
-- "Verify Tx". To be populated in further versions.
data VTxContext = VTxContext
    { -- | Verify that script versions in tx are known, addresses' and
      -- witnesses' types are known, attributes are known too.
      vtcVerifyAllIsKnown :: !Bool
--    , vtcSlotId   :: !SlotId         -- ^ Slot id of block transaction is checked in
--    , vtcLeaderId :: !StakeholderId  -- ^ Leader id of block transaction is checked in
    } deriving (Show)

-- | CHECK: Verify Tx correctness using 'MonadUtxoRead'.
-- Specifically there are the following checks:
--
-- * every input is a known unspent output;
-- * sum of inputs >= sum of outputs;
-- * every input has a proper witness verifying that input;
-- * script witnesses have matching script versions;
-- * if 'vtcVerifyAllIsKnown' is 'True', addresses' versions are verified
--   to be known, as well as witnesses, attributes, script versions.
--
-- Note that 'verifyTxUtxo' doesn't attempt to verify scripts with
-- versions higher than maximum script version we can handle. That's
-- because we want blocks with such transactions to be accepted (to
-- avoid hard forks). However, we won't include such transactions into
-- blocks when we're creating a block (because transactions for
-- inclusion into blocks are verified with 'vtcVerifyAllIsKnown'
-- set to 'True', so unknown script versions are rejected).
verifyTxUtxo
    :: (MonadUtxoRead m, MonadError ToilVerFailure m)
    => VTxContext
    -> TxAux
    -> m (TxUndo, Maybe TxFee)
verifyTxUtxo ctx@VTxContext {..} ta@(TxAux UnsafeTx {..} witnesses _) = do
    let unknownTxInIdMB = findIndex isTxInUnknown (toList _txInputs)
    case (vtcVerifyAllIsKnown, unknownTxInIdMB) of
        (True, Just (fromIntegral -> inpId)) -> throwError $
            ToilInvalidInput inpId "vtcVerifyAllIsKnown is True, but the input is unknown"
        (False, Just _) -> do
            -- Case when at least one input isn't known
            minimalReasonableChecks
            resolvedInputs <- mapM (runMaybeT . resolveInput) _txInputs
            pure (map (fmap snd) resolvedInputs, Nothing)
        _               -> do
            -- Case when all inputs are known
            minimalReasonableChecks
            resolvedInputs <- mapM resolveInput _txInputs
            txFee <- verifySums resolvedInputs _txOutputs
            verifyInputs ctx resolvedInputs ta
            when vtcVerifyAllIsKnown $ verifyAttributesAreKnown _txAttributes
            pure (map (Just . snd) resolvedInputs, Just txFee)
  where
    minimalReasonableChecks = do
        verifyConsistency _txInputs witnesses
        verResToMonadError (ToilInvalidOutputs . formatFirstError) $
            verifyOutputs ctx ta

resolveInput
    :: (MonadUtxoRead m, MonadError ToilVerFailure m)
    => TxIn -> m (TxIn, TxOutAux)
resolveInput txIn = (txIn, ) <$> (note (ToilNotUnspent txIn) =<< utxoGet txIn)

verifySums
    :: MonadError ToilVerFailure m
    => NonEmpty (TxIn, TxOutAux) -> NonEmpty TxOut -> m TxFee
verifySums resolvedInputs outputs =
  case mTxFee of
      Nothing -> throwError $
          ToilOutGTIn {tInputSum = inpSum, tOutputSum = outSum}
      Just txFee ->
          return txFee
  where
    -- It will be 'Nothing' if value exceeds 'maxBound @Coin' (can't
    -- happen because 'inpSum' doesn't exceed it and 'outSum' is not
    -- negative) or if 'outSum > inpSum' (which can happen and should
    -- be rejected).
    mTxFee = TxFee <$> rightToMaybe (integerToCoin (inpSum - outSum))
    outSum = sumCoins $ map txOutValue outputs
    inpSum = sumCoins $ map (txOutValue . toaOut . snd) resolvedInputs

verifyConsistency :: MonadError ToilVerFailure m => NonEmpty TxIn -> TxWitness -> m ()
verifyConsistency inputs witnesses
    | length inputs == length witnesses = pass
    | otherwise = throwError $ ToilInconsistentTxAux errMsg
  where
    errFmt = ("length of inputs != length of witnesses "%"("%int%" != "%int%")")
    errMsg = sformat errFmt (length inputs) (length witnesses)

verifyOutputs :: VTxContext -> TxAux -> VerificationRes
verifyOutputs VTxContext {..} (TxAux UnsafeTx {..} _ distrs) =
    verifyGeneric $
    ( length _txOutputs == length (getTxDistribution distrs)
    , "length of outputs != length of tx distribution") :
    concatMap
        verifyOutput
        (enumerate $ toList (NE.zip _txOutputs (getTxDistribution distrs)))
  where
    verifyOutput :: (Int, (TxOut, TxOutDistribution)) -> [(Bool, Text)]
    verifyOutput (i, (TxOut {txOutAddress = addr@Address {..}, ..}, d)) =
        [ ( not vtcVerifyAllIsKnown || areAttributesKnown addrAttributes
          , sformat
                ("output #"%int%" with address "%addressF%
                 " has unknown attributes")
                i addr
          )
        , ( not $ vtcVerifyAllIsKnown && isUnknownAddressType addr
          , sformat ("output #"%int%" sends money to an address with unknown "
                    %"type ("%addressF%"), this is prohibited") i addr
          )
        , ( not (isRedeemAddress addr)
          , sformat ("output #"%int%" sends money to a redeem address ("
                    %addressF%"), this is prohibited") i addr
          )
        ] ++ checkDist i d txOutValue
    checkDist i d txOutValue =
        let sumDist = sumCoins (map snd d)
        in [ ( sumDist <= coinToInteger txOutValue
             , sformat
                   ("output #"%int%" has distribution "%"sum("%int%
                    ") > txOutValue("%coinF%")")
                   i sumDist txOutValue)
           , ( allDistinct (map fst d :: [StakeholderId])
             , sformat
                   ("output #"%int%"'s distribution "%
                    "has duplicated addresses") i)
           , ( all (> mkCoin 0) (map snd d)
             , sformat
                   ("output #"%int%"'s distribution "%
                    "assigns 0 coins to some addresses") i)
           ]

verifyInputs ::
       MonadError ToilVerFailure m
    => VTxContext
    -> NonEmpty (TxIn, TxOutAux)
    -> TxAux
    -> m ()
verifyInputs VTxContext {..} resolvedInputs TxAux {..} = do
    unless allInputsDifferent $ throwError ToilRepeatedInput
    mapM_ (uncurry3 checkInput) $
        zip3 [0 ..] (toList resolvedInputs) (toList witnesses)
  where
    uncurry3 f (a, b, c) = f a b c
    witnesses = taWitness
    distrs = taDistribution
    txHash = hash taTx
    distrHash = hash distrs
    txSigData = TxSigData txHash distrHash

    allInputsDifferent :: Bool
    allInputsDifferent = allDistinct (toList (map fst resolvedInputs))

    checkInput
        :: MonadError ToilVerFailure m
        => Word32           -- ^ Input index
        -> (TxIn, TxOutAux) -- ^ Input and corresponding output data
        -> TxInWitness
        -> m ()
<<<<<<< HEAD
    inputPredicates i (txIn, toa@(TxOutAux txOut@TxOut{..} _)) witness = do
        unless (checkSpendingData txOutAddress witness) $ throwError $
            ToilWitnessDoesntMatch i txIn txOut witness
        when (isTxInUnknown txIn && vtcVerifyAllIsKnown) $ throwError $
            ToilInvalidInput i "vtcVerifyAllIsKnown is True, but the input is unknown"
        -- N.B. @neongreen promised to improve it
        case validateTxIn toa witness of
              Right _ -> pass
              Left err -> throwError $ ToilInvalidInput i $ sformat
                  ("input #"%int%" isn't validated by its witness:\n"%
                   "  reason: "%stext%"\n"%
                   "  input: "%build%"\n"%
                   "  output spent by this input: "%build%"\n"%
                   "  witness: "%build)
                  i err txIn txOut witness
=======
    checkInput i (txIn@TxIn{..}, toa@(TxOutAux txOut@TxOut{..} _)) witness = do
        unless (checkSpendingData txOutAddress witness) $
            throwError $ ToilWitnessDoesntMatch i txIn txOut witness
        whenLeft (checkWitness toa witness) $ \err ->
            throwError $ ToilInvalidWitness i witness err
>>>>>>> 58a61664

    checkSpendingData addr wit = case wit of
        PkWitness{..}            -> checkPubKeyAddress twKey addr
        ScriptWitness{..}        -> checkScriptAddress twValidator addr
        RedeemWitness{..}        -> checkRedeemAddress twRedeemKey addr
        UnknownWitnessType witTag _ -> case addrType addr of
            ATUnknown addrTag -> addrTag == witTag
            _                 -> False

    -- the first argument here includes local context, can be used for scripts
    checkWitness :: TxOutAux -> TxInWitness -> Either WitnessVerFailure ()
    checkWitness _txOutAux witness = case witness of
        PkWitness{..} ->
            unless (checkSig SignTx twKey txSigData twSig) $
                throwError WitnessWrongSignature
        RedeemWitness{..} ->
            unless (redeemCheckSig twRedeemKey txSigData twRedeemSig) $
                throwError WitnessWrongSignature
        ScriptWitness{..} -> do
            let valVer = scrVersion twValidator
                redVer = scrVersion twRedeemer
            when (valVer /= redVer) $
                throwError $ WitnessScriptVerMismatch valVer redVer
            when (vtcVerifyAllIsKnown && not (isKnownScriptVersion valVer)) $
                throwError $ WitnessUnknownScriptVer valVer
            over _Left WitnessScriptError $
                txScriptCheck txSigData twValidator twRedeemer
        UnknownWitnessType t _ ->
            when vtcVerifyAllIsKnown $
                throwError $ WitnessUnknownType t

verifyAttributesAreKnown
    :: (MonadError ToilVerFailure m)
    => TxAttributes -> m ()
verifyAttributesAreKnown attrs =
    unless (areAttributesKnown attrs) $
    throwError $ ToilUnknownAttributes (attrRemain attrs)

-- | Remove unspent outputs used in given transaction, add new unspent
-- outputs.
applyTxToUtxo :: MonadUtxo m => WithHash Tx -> TxDistribution -> m ()
applyTxToUtxo (WithHash UnsafeTx {..} txid) distr = do
    mapM_ utxoDel $ filter (not . isTxInUnknown) (toList _txInputs)
    mapM_ applyOutput . zip [0 ..] . toList . NE.zipWith TxOutAux _txOutputs $
        getTxDistribution distr
  where
    applyOutput (idx, toa) = utxoPut (TxInUtxo  txid idx) toa

-- | Rollback application of given transaction to Utxo using Undo
-- data.  This function assumes that transaction has been really
-- applied and doesn't check anything.
rollbackTxUtxo
    :: (MonadUtxo m)
    => (TxAux, TxUndo) -> m ()
rollbackTxUtxo (txAux, undo) = do
    let tx@UnsafeTx {..} = taTx txAux
    let txid = hash tx
    mapM_ utxoDel $ take (length _txOutputs) $ map (TxInUtxo txid) [0..]
    mapM_ (uncurry utxoPut) $ concatMap knownInputAndUndo $ toList $ NE.zip _txInputs undo
  where
    knownInputAndUndo (_, Nothing)         = []
    knownInputAndUndo (TxInUnknown _ _, _) = []
    knownInputAndUndo (inp, Just u)        = [(inp, u)]<|MERGE_RESOLUTION|>--- conflicted
+++ resolved
@@ -11,7 +11,6 @@
 
 import           Control.Lens              (_Left)
 import           Control.Monad.Error.Class (MonadError (..))
-import           Data.List                 (findIndex)
 import qualified Data.List.NonEmpty        as NE
 import           Formatting                (int, sformat, (%))
 import           Serokell.Util             (VerificationRes, allDistinct, enumerate,
@@ -79,10 +78,10 @@
     -> TxAux
     -> m (TxUndo, Maybe TxFee)
 verifyTxUtxo ctx@VTxContext {..} ta@(TxAux UnsafeTx {..} witnesses _) = do
-    let unknownTxInIdMB = findIndex isTxInUnknown (toList _txInputs)
-    case (vtcVerifyAllIsKnown, unknownTxInIdMB) of
-        (True, Just (fromIntegral -> inpId)) -> throwError $
-            ToilInvalidInput inpId "vtcVerifyAllIsKnown is True, but the input is unknown"
+    let unknownTxInMB = find (isTxInUnknown . snd) $ zip [0..] (toList _txInputs)
+    case (vtcVerifyAllIsKnown, unknownTxInMB) of
+        (True, Just (inpId, txIn)) -> throwError $
+            ToilUnknownInput inpId txIn
         (False, Just _) -> do
             -- Case when at least one input isn't known
             minimalReasonableChecks
@@ -203,29 +202,13 @@
         -> (TxIn, TxOutAux) -- ^ Input and corresponding output data
         -> TxInWitness
         -> m ()
-<<<<<<< HEAD
-    inputPredicates i (txIn, toa@(TxOutAux txOut@TxOut{..} _)) witness = do
-        unless (checkSpendingData txOutAddress witness) $ throwError $
-            ToilWitnessDoesntMatch i txIn txOut witness
-        when (isTxInUnknown txIn && vtcVerifyAllIsKnown) $ throwError $
-            ToilInvalidInput i "vtcVerifyAllIsKnown is True, but the input is unknown"
-        -- N.B. @neongreen promised to improve it
-        case validateTxIn toa witness of
-              Right _ -> pass
-              Left err -> throwError $ ToilInvalidInput i $ sformat
-                  ("input #"%int%" isn't validated by its witness:\n"%
-                   "  reason: "%stext%"\n"%
-                   "  input: "%build%"\n"%
-                   "  output spent by this input: "%build%"\n"%
-                   "  witness: "%build)
-                  i err txIn txOut witness
-=======
-    checkInput i (txIn@TxIn{..}, toa@(TxOutAux txOut@TxOut{..} _)) witness = do
+    checkInput i (txIn, toa@(TxOutAux txOut@TxOut{..} _)) witness = do
         unless (checkSpendingData txOutAddress witness) $
             throwError $ ToilWitnessDoesntMatch i txIn txOut witness
+        when (isTxInUnknown txIn && vtcVerifyAllIsKnown) $ throwError $
+            ToilUnknownInput i txIn
         whenLeft (checkWitness toa witness) $ \err ->
             throwError $ ToilInvalidWitness i witness err
->>>>>>> 58a61664
 
     checkSpendingData addr wit = case wit of
         PkWitness{..}            -> checkPubKeyAddress twKey addr
