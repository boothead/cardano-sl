-- | Server part.

module Pos.Communication.Server
       ( allListeners
       , allStubListeners
       , serverLoggerName
       ) where

import           Universum

import           Data.Tagged                 (Tagged, proxy, unproxy, untag)
import           System.Wlog                 (LoggerName, WithLogger)

import           Pos.Binary.Communication    ()
import           Pos.Block.Network.Listeners (blockListeners, blockStubListeners)
import           Pos.Communication.Protocol  (ListenerSpec (..), OutSpecs)
import           Pos.Communication.Util      (wrapListener)
<<<<<<< HEAD
--import           Pos.Delegation.Listeners    (delegationListeners,
--                                              delegationStubListeners)
=======
import           Pos.Delegation.Listeners    (delegationListeners)
>>>>>>> 01c7dd3d
import           Pos.Ssc.Class               (SscHelpersClass (..),
                                              SscListenersClass (..), SscWorkersClass)
import           Pos.Txp                     (txListeners)
import           Pos.Update                  (usListeners)
import           Pos.Util                    (mconcatPair)
import           Pos.WorkMode.Class          (WorkMode)

-- | All listeners running on one node.
allListeners
    :: (SscListenersClass ssc, SscWorkersClass ssc, WorkMode ssc m)
    => m ([ListenerSpec m], OutSpecs)
allListeners = mconcatPair <$> sequence
        [ modifier "block"       <$> blockListeners
        , modifier "ssc" . untag <$> sscListeners
        , modifier "tx"          <$> txListeners
        --, modifier "delegation"  <$> pure delegationListeners
        , modifier "update"      <$> usListeners
        ]
  where
    modifier lname = over _1 (map pModifier)
      where
        pModifier (ListenerSpec h spec) =
            ListenerSpec (\vI -> wrapListener (serverLoggerName <> lname) $ h vI) spec

-- | All listeners running on one node.
allStubListeners
    :: (SscListenersClass ssc, WithLogger m, SscHelpersClass ssc)
    => Tagged ssc ([ListenerSpec m], OutSpecs)
allStubListeners = unproxy $ \sscProxy ->
    mconcatPair
        [ proxy blockStubListeners sscProxy
<<<<<<< HEAD
        , proxy sscStubListeners sscProxy
        , txStubListeners
        --, delegationStubListeners
        , usStubListeners
=======
        --, proxy sscStubListeners sscProxy
        --, txStubListeners
        --, delegationStubListeners
        --, usStubListeners
>>>>>>> 01c7dd3d
        ]

-- | Logger name for server.
serverLoggerName :: LoggerName
serverLoggerName = "server"<|MERGE_RESOLUTION|>--- conflicted
+++ resolved
@@ -15,12 +15,7 @@
 import           Pos.Block.Network.Listeners (blockListeners, blockStubListeners)
 import           Pos.Communication.Protocol  (ListenerSpec (..), OutSpecs)
 import           Pos.Communication.Util      (wrapListener)
-<<<<<<< HEAD
---import           Pos.Delegation.Listeners    (delegationListeners,
---                                              delegationStubListeners)
-=======
-import           Pos.Delegation.Listeners    (delegationListeners)
->>>>>>> 01c7dd3d
+--import           Pos.Delegation.Listeners    (delegationListeners)
 import           Pos.Ssc.Class               (SscHelpersClass (..),
                                               SscListenersClass (..), SscWorkersClass)
 import           Pos.Txp                     (txListeners)
@@ -52,17 +47,10 @@
 allStubListeners = unproxy $ \sscProxy ->
     mconcatPair
         [ proxy blockStubListeners sscProxy
-<<<<<<< HEAD
-        , proxy sscStubListeners sscProxy
-        , txStubListeners
-        --, delegationStubListeners
-        , usStubListeners
-=======
         --, proxy sscStubListeners sscProxy
         --, txStubListeners
         --, delegationStubListeners
         --, usStubListeners
->>>>>>> 01c7dd3d
         ]
 
 -- | Logger name for server.
