{-# LANGUAGE TemplateHaskell #-}

-- | Arbitrary instances for core.

module Pos.Arbitrary.Core
       ( CoinPairOverflowSum (..)
       , CoinPairOverflowSub (..)
       , CoinPairOverflowMul (..)
       , DoubleInZeroToOneRange (..)
       , EoSToIntOverflow (..)
       , IntegerToCoinNoOverflow (..)
       , IntegerToCoinOverflow (..)
       , LessThanZeroOrMoreThanOne (..)
       , SafeCoinPairMul (..)
       , SafeCoinPairSum (..)
       , SafeCoinPairSub (..)
       , SafeWord (..)
       , UnreasonableEoS (..)
       ) where

import           Universum

import qualified Data.ByteString                   as BS (pack)
import qualified Data.Map                          as M
import           Data.Time.Units                   (Microsecond, Millisecond,
                                                    TimeUnit (..))
import           System.Random                     (Random)
import           Test.QuickCheck                   (Arbitrary (..), Gen, NonNegative (..),
                                                    choose, oneof, scale, shrinkIntegral,
                                                    sized, suchThat, vector, vectorOf)
import           Test.QuickCheck.Arbitrary.Generic (genericArbitrary, genericShrink)
import           Test.QuickCheck.Instances         ()

import           Pos.Arbitrary.Crypto              ()
import           Pos.Binary.Class                  (FixedSizeInt (..), SignedVarInt (..),
                                                    TinyVarInt (..), UnsignedVarInt (..))
import           Pos.Binary.Core                   ()
import           Pos.Binary.Crypto                 ()
import           Pos.Core.Address                  (makeAddress, makePubKeyAddress)
import           Pos.Core.Coin                     (coinToInteger, divCoin, unsafeSubCoin)
import           Pos.Core.Context                  (HasCoreConstants, epochSlots)
import           Pos.Core.Constants                (sharedSeedLength)
import qualified Pos.Core.Fee                      as Fee
import qualified Pos.Core.Genesis                  as G
import qualified Pos.Core.Types                    as Types
import qualified Pos.Core.Slotting                 as Types
import           Pos.Data.Attributes               (Attributes (..), UnparsedFields(..))
import           Pos.Util.Arbitrary                (nonrepeating)
import           Pos.Util.Util                     (leftToPanic)

<<<<<<< HEAD
=======
----------------------------------------------------------------------------
-- Arbitrary core types
----------------------------------------------------------------------------

instance Arbitrary Types.Script where
    arbitrary = genericArbitrary
    shrink = genericShrink

instance Arbitrary Types.Address where
    arbitrary = oneof [
        makePubKeyAddress <$> arbitrary,
        makeScriptAddress <$> arbitrary,
        makeRedeemAddress <$> arbitrary,
        Types.UnknownAddressType <$> choose (3, 255) <*> scale (min 150) arbitrary
        ]

deriving instance Arbitrary Types.BlockCount
deriving instance Arbitrary Types.SlotCount
deriving instance Arbitrary Types.ChainDifficulty

maxReasonableEpoch :: Integral a => a
maxReasonableEpoch = 5 * 1000 * 1000 * 1000 * 1000  -- 5 * 10^12, because why not

deriving instance Random Types.EpochIndex

instance Arbitrary Types.EpochIndex where
    arbitrary = choose (0, maxReasonableEpoch)
    shrink = genericShrink

instance HasCoreConstants => Arbitrary Types.LocalSlotIndex where
    arbitrary =
        leftToPanic "arbitrary@LocalSlotIndex: " . Types.mkLocalSlotIndex <$>
        choose (Types.getSlotIndex minBound, Types.getSlotIndex maxBound)
    shrink = genericShrink

>>>>>>> 08140cbd
{- NOTE: Deriving an 'Arbitrary' instance
~~~~~~~~~~~~~~~~~~~~~~~~~~~~~~~~~~~~~~~~~

(As of derive-2.6.2)

Using, as an example,

    {-# LANGUAGE TemplateHaskell #-}

    import Data.Derive.TH (derive, makeArbitrary)

    data A = A
        { getA1 :: [(String, Int)]
        , getA2 :: Float
        } deriving (Show, Eq, Generic)
    -- `A`'s inner types can be anything for which the constraints make sense

    derive makeArbitrary ''A

means the generated 'Arbitrary' instance uses the default 'shrink' implementation:

    shrink = []

'Pos.Util.Util.dumpSplices' can be used to verify this.'
-}

<<<<<<< HEAD
instance Arbitrary Types.Script where
    arbitrary = genericArbitrary
    shrink = genericShrink

deriving instance Arbitrary Types.BlockCount
deriving instance Arbitrary Types.ChainDifficulty

----------------------------------------------------------------------------
-- Slotting
----------------------------------------------------------------------------

deriving instance Arbitrary Types.SlotCount

maxReasonableEpoch :: Integral a => a
maxReasonableEpoch = 5 * 1000 * 1000 * 1000 * 1000  -- 5 * 10^12, because why not

deriving instance Random Types.EpochIndex

instance Arbitrary Types.EpochIndex where
    arbitrary = choose (0, maxReasonableEpoch)
    shrink = genericShrink

instance Arbitrary Types.LocalSlotIndex where
    arbitrary =
        leftToPanic "arbitrary@LocalSlotIndex: " . Types.mkLocalSlotIndex <$>
        choose (Types.getSlotIndex minBound, Types.getSlotIndex maxBound)
    shrink = genericShrink

instance Arbitrary Types.SlotId where
=======
instance HasCoreConstants => Arbitrary Types.SlotId where
>>>>>>> 08140cbd
    arbitrary = genericArbitrary
    shrink = genericShrink

instance HasCoreConstants => Arbitrary Types.EpochOrSlot where
    arbitrary = oneof [
          Types.EpochOrSlot . Left <$> arbitrary
        , Types.EpochOrSlot . Right <$> arbitrary
        ]
    shrink = genericShrink

-- | A wrapper over 'EpochOrSlot'. When converted to 'EpochOrSlot' via 'fromEnum', using
-- this type ensures there's an exception.
newtype EoSToIntOverflow = EoSToIntOverflow
    { getEoS :: Types.EpochOrSlot
    } deriving (Show, Eq, Generic)

instance HasCoreConstants => Arbitrary EoSToIntOverflow where
    arbitrary = EoSToIntOverflow <$> do
        let maxIntAsInteger = toInteger (maxBound :: Int)
            maxW64 = toInteger (maxBound :: Word64)
            (minDiv, minMod) = maxIntAsInteger `divMod` (fromIntegral $ succ epochSlots)
            maxDiv = maxW64 `div` (1 + fromIntegral epochSlots)
        leftEpoch <- Types.EpochIndex . fromIntegral <$> choose (minDiv + 1, maxDiv)
        localSlot <-
            leftToPanic "arbitrary@EoSToIntOverflow" .
            Types.mkLocalSlotIndex .
            fromIntegral <$> choose (minMod, toInteger epochSlots)
        let rightEpoch = Types.EpochIndex . fromIntegral $ minDiv
        Types.EpochOrSlot <$>
            oneof [ pure $ Left leftEpoch
                  , pure $ Right Types.SlotId { siEpoch = rightEpoch
                                              , siSlot = localSlot}
                  ]
    shrink = genericShrink

-- | Wrapper over 'EpochOrSlot'. Its 'Arbitrary' instance is made to guarantee its
-- 'EpochIndex' is in the interval (maxReasonableEpoch, maxBound :: Word64 ].
-- This is to ensure the property 'toEnum . fromEnum = id' holds for all 'EpochOrSlot',
-- not just the ones whose 'EpochIndex' uses the "reasonable" 'Arbitrary' instance.
newtype UnreasonableEoS = Unreasonable
    { getUnreasonable :: Types.EpochOrSlot
    } deriving (Show, Eq, Generic)

instance HasCoreConstants => Arbitrary UnreasonableEoS where
    arbitrary = Unreasonable . Types.EpochOrSlot <$> do
        let maxI = (maxBound :: Int) `div` (1 + fromIntegral epochSlots)
        localSlot <- arbitrary
        let lsIntegral = fromIntegral . Types.getSlotIndex $ localSlot
        let epoch n = Types.EpochIndex <$>
                choose (succ maxReasonableEpoch
                       , fromIntegral maxI - (n * fromIntegral (succ epochSlots)))
        leftEpoch <- Left <$> epoch 0
        rightSlot <- Right . (flip Types.SlotId localSlot) <$> epoch lsIntegral
        oneof [ pure leftEpoch
              , pure rightSlot
              ]
    shrink = genericShrink

----------------------------------------------------------------------------
-- Address and related
----------------------------------------------------------------------------

instance Arbitrary Types.AddrType where
    arbitrary =
        oneof
            [ pure Types.ATPubKey
            , pure Types.ATScript
            , pure Types.ATRedeem
            , Types.ATUnknown <$> choose (3, maxBound)
            ]

instance Arbitrary Types.AddrSpendingData where
    arbitrary =
        oneof
            [ Types.PubKeyASD <$> arbitrary
            , Types.ScriptASD <$> arbitrary
            , Types.RedeemASD <$> arbitrary
            , Types.UnknownASD <$> choose (3, 255) <*> scale (min 150) arbitrary
            ]

instance Arbitrary Types.AddrStakeDistribution where
    arbitrary =
        oneof
            [ pure Types.BootstrapEraDistr
            , Types.SingleKeyDistr <$> arbitrary
            , Types.MultiKeyDistr <$> scale (min 16) arbitrary
            ]

instance Arbitrary Types.AddrAttributes where
    arbitrary = genericArbitrary
    shrink = genericShrink

deriving instance Arbitrary Types.Address'

instance Arbitrary Types.Address where
    arbitrary = makeAddress <$> arbitrary <*> arbitrary
    shrink = genericShrink

----------------------------------------------------------------------------
-- Attributes
----------------------------------------------------------------------------

instance Arbitrary UnparsedFields where
    arbitrary = sized $ go M.empty
        where
            go !acc 0 = pure $ UnparsedFields acc
            go !acc n = do
                -- Assume that data type doesn't have more than 100 constructors.
                k <- choose (100, maxBound)
                v <- arbitrary
                go (M.insert k v acc) (n - 1)
    shrink = genericShrink

instance Arbitrary h => Arbitrary (Attributes h) where
    arbitrary = genericArbitrary
    shrink = genericShrink

----------------------------------------------------------------------------
-- Coin
----------------------------------------------------------------------------

instance Arbitrary Types.Coin where
    arbitrary = Types.mkCoin <$> choose (1, Types.unsafeGetCoin maxBound)
    shrink = genericShrink

-- | This datatype has two coins that will always overflow when added.
-- It is used in tests to make sure addition raises the appropriate exception when this
-- happens.
newtype CoinPairOverflowSum = TwoCoinsSum
    { get2CSum :: (Types.Coin, Types.Coin)
    } deriving (Show, Eq)

instance Arbitrary CoinPairOverflowSum where
    arbitrary = do
        c1 <- arbitrary
        let lowerBound = succ $ coinToInteger $ (maxBound @Types.Coin) `unsafeSubCoin` c1
            upperBound = coinToInteger (maxBound @Types.Coin)
        c2 <- Types.mkCoin . fromIntegral <$> choose (lowerBound, upperBound)
        return $ TwoCoinsSum (c1, c2)

-- | This datatype has two coins that will never overflow when added.
-- It is therefore safe to add them. Useful in tests to ensure adding two coins whose sum
-- is a valid 'Coin' always works.
newtype SafeCoinPairSum = CoinPairSum
    { getPairSum :: (Types.Coin, Types.Coin)
    } deriving (Show, Eq)

instance Arbitrary SafeCoinPairSum where
    arbitrary = do
        c1 <- arbitrary
        let upperBound = Types.unsafeGetCoin c1
            highestBound = Types.unsafeGetCoin maxBound
        c2 <- Types.mkCoin <$> choose (0, highestBound - upperBound)
        return $ CoinPairSum (c1, c2)

-- | This datatype has two coins that will always underflow when subtracted.
-- It is used in tests to make sure subtraction raises the appropriate exception when this
-- happens.
newtype CoinPairOverflowSub = TwoCoinsSub
    { get2CSub :: (Types.Coin, Types.Coin)
    } deriving (Show, Eq)

instance Arbitrary CoinPairOverflowSub where
    arbitrary = do
        firstCoin <- arbitrary
        let firstWord = Types.unsafeGetCoin firstCoin
            c1 = if firstCoin == maxBound
                then Types.mkCoin $ firstWord - 1
                else firstCoin
        c2 <- arbitrary `suchThat` (> c1)
        return $ TwoCoinsSub (c1, c2)

-- | This datatype has two coins that will never underflow when subtracted.
-- It is therefore safe to subtract them. Useful in tests to show that two coins whose
-- subtraction does not underflow always works.
newtype SafeCoinPairSub = CoinPairSub
    { getPairSub :: (Types.Coin, Types.Coin)
    } deriving (Show, Eq)

instance Arbitrary SafeCoinPairSub where
    arbitrary = do
        c1 <- arbitrary
        let upperBound = Types.unsafeGetCoin c1
        c2 <- Types.mkCoin <$> choose (0, upperBound)
        return $ CoinPairSub (c1, c2)

-- | This datatype has a 'Coin' and an 'Integer' that will always overflow when
-- multiplied.
-- It is used in tests to make sure multiplication raises the appropriate exception when
-- this happens.
newtype CoinPairOverflowMul = TwoCoinsM
    { get2CMul :: (Types.Coin, Integer)
    } deriving (Show, Eq)

instance Arbitrary CoinPairOverflowMul where
    arbitrary = do
        c1 <- arbitrary
        let integralC1 = coinToInteger c1
            lowerBound =
                1 + (coinToInteger $ (maxBound @Types.Coin) `divCoin` integralC1)
            upperBound = coinToInteger (maxBound @Types.Coin)
        c2 <- fromIntegral @Integer <$> choose (lowerBound, upperBound)
        return $ TwoCoinsM (c1, c2)

-- | This datatype has a 'Coin' and an 'Integer'  that will always overflow when
-- multiplied.
-- It is used to make sure coin multiplication by an integer raises the appropriate
-- exception when this happens.
newtype SafeCoinPairMul = CoinPairMul
    { getPairMul :: (Types.Coin, Integer)
    } deriving (Show, Eq)

instance Arbitrary SafeCoinPairMul where
    arbitrary = do
        c1 <- arbitrary
        let upperBound = coinToInteger c1
            highestBound = coinToInteger maxBound
        c2 <- choose (0, div highestBound upperBound)
        return $ CoinPairMul (c1, c2)

-- | 'IntegerToCoinOverflow' is a wrapped over 'Integer'. Its 'Arbitrary' instance makes
-- it so that these integers will always overflow when converted into a 'Coin'.
-- Used in tests to make sure an exception is raised when there is an attempt to turn an
-- excessively large 'Integer' into a 'Coin'.
newtype IntegerToCoinOverflow = LargeInteger
    { getLargeInteger :: Integer
    } deriving (Show, Eq)

instance Arbitrary IntegerToCoinOverflow where
    arbitrary = LargeInteger <$> do
        n <- succ . fromIntegral <$> (arbitrary :: Gen Word)
        let lowerBound = succ . coinToInteger $ maxBound @Types.Coin
        num <- choose (lowerBound, n * lowerBound)
        return $ toInteger num

-- | This datatype has an Integer that will never overflow when turned into a 'Coin'.
-- Useful for testing that conversion between valid 'Integer's and 'Coin's works properly.
newtype IntegerToCoinNoOverflow = Integer
    { getInteger :: Integer
    } deriving (Show, Eq)

instance Arbitrary IntegerToCoinNoOverflow where
    arbitrary =
      Integer . fromIntegral <$> choose (0, Types.unsafeGetCoin $ maxBound @Types.Coin)

instance Arbitrary Types.CoinPortion where
    arbitrary = Types.unsafeCoinPortionFromDouble . (1/) <$> choose (1, 20)

-- | A wrapper over 'Double'. Its 'Arbitrary' instance ensures the 'Double' within can
-- never be converted into a 'CoinPortion' without an exception being raised. Used in
-- tests to safeguard that converting an invalid 'Double' to a 'CoinPortion' always
-- raised an exception.
newtype LessThanZeroOrMoreThanOne = BadCoinPortion
    { getDouble :: Double
    } deriving (Show, Eq)

instance Arbitrary LessThanZeroOrMoreThanOne where
    arbitrary = BadCoinPortion <$> do
        d <- arbitrary
        return $ if (d >= 0 && d <= 1)
            then 10 / d
            else d

-- | Another wrapper over 'Double'. Its 'Arbitrary' instance guarantees the 'Double'
-- inside can always be safely turned into a 'CoinPortion'. Used in tests to ensure
-- converting a valid 'Double' to/from 'CoinPortion' works properly.
newtype DoubleInZeroToOneRange = DoubleInRange
    { getDoubleInRange :: Double
    } deriving (Show, Eq)

instance Arbitrary DoubleInZeroToOneRange where
    arbitrary = DoubleInRange <$> choose (0, 1)

-- | A wrapper over 'Word64'. Its 'Arbitrary' instance guarantees the 'Word64'
-- inside can always be safely converted into 'CoinPortion'. Used in tests to ensure
-- converting a valid 'Word64' to/from 'CoinPortion' works properly.
newtype SafeWord = SafeWord
    { getSafeWord :: Word64
    } deriving (Show, Eq)

instance Arbitrary SafeWord where
    arbitrary = SafeWord . Types.getCoinPortion <$> arbitrary

instance Arbitrary Types.SharedSeed where
    arbitrary = do
        bs <- replicateM sharedSeedLength (choose (0, 255))
        return $ Types.SharedSeed $ BS.pack bs

instance Arbitrary Types.SoftforkRule where
    arbitrary = genericArbitrary
    shrink = genericShrink

instance Arbitrary Types.BlockVersionData where
    arbitrary = genericArbitrary
    shrink = genericShrink

----------------------------------------------------------------------------
-- Arbitrary types from MainExtra[header/body]data
----------------------------------------------------------------------------

instance Arbitrary Types.ApplicationName where
    arbitrary =
        either (error . mappend "arbitrary @ApplicationName failed: ") identity .
        Types.mkApplicationName .
        toText . map (chr . flip mod 128) . take Types.applicationNameMaxLength <$>
        arbitrary
    shrink = genericShrink

instance Arbitrary Types.BlockVersion where
    arbitrary = genericArbitrary
    shrink = genericShrink

instance Arbitrary Types.SoftwareVersion where
    arbitrary = genericArbitrary
    shrink = genericShrink

----------------------------------------------------------------------------
-- Arbitrary types from 'Pos.Core.Fee'
----------------------------------------------------------------------------

deriving instance Arbitrary Fee.Coeff

instance Arbitrary Fee.TxSizeLinear where
    arbitrary = genericArbitrary
    shrink = genericShrink

instance Arbitrary Fee.TxFeePolicy where
    arbitrary = oneof
        [ Fee.TxFeePolicyTxSizeLinear <$> arbitrary
        , do
              policyCode <-
                  -- The lower bound is needed so that
                  -- we don't get codes for known policies.
                  choose (1, maxBound)
              policyPayload <- arbitrary
              return $ Fee.TxFeePolicyUnknown policyCode policyPayload
        ]
    shrink = \case
        Fee.TxFeePolicyTxSizeLinear a ->
            Fee.TxFeePolicyTxSizeLinear <$> shrink a
        Fee.TxFeePolicyUnknown v a ->
            Fee.TxFeePolicyUnknown v <$> shrink a

----------------------------------------------------------------------------
-- Arbitrary types from 'Pos.Core.Genesis'
----------------------------------------------------------------------------

instance Arbitrary G.GenesisCoreData where
    arbitrary = do
        -- This number'll be the length of every address list in the first argument of
        -- 'mkGenesisCoreData'.
        innerLen <- getNonNegative <$> arbitrary `suchThat` (<= (NonNegative 7))
        -- This number is the length of the first argument of 'mkGenesisCoreData'
        -- Because of the way 'PublicKey's are generated, 'innerLen * outerLen' cannot be
        -- greater than 50 if a list of unique adresses with that length is to be
        -- generated.
        -- '7 = (floor . sqrt) 50', and if 'a * b = 50', then at least one of 'a' or 'b'
        -- must be less than or equalto '7'.
        outerLen <- getNonNegative <$>
            arbitrary `suchThat` (\(NonNegative n) -> n * innerLen <= 50)
        let chop _ [] = []
            chop n l = taken : chop n dropped
              where (taken, dropped) = splitAt n l
        allAddrs <- fmap makePubKeyAddress <$> nonrepeating (outerLen * innerLen)
        let listOfAddrList = chop innerLen allAddrs
        -- This may seem like boilerplate but it's necessary to pass the first check in
        -- 'mkGenesisCoreData'. Certain parameters in the generated 'StakeDistribution'
        -- must be equal to the length of the first element of the tuple in
        -- 'AddrDistribution'
            wordILen = fromIntegral innerLen
            distributionGen = oneof
                [ G.FlatStakes wordILen <$> arbitrary
                , G.BitcoinStakes wordILen <$> arbitrary
                , do a <- choose (0, wordILen)
                     G.RichPoorStakes a
                         <$> arbitrary
                         <*> pure (wordILen - a)
                         <*> arbitrary
                , pure $ G.safeExpStakes wordILen
                , G.CustomStakes <$> vector innerLen
                ]
        stakeDistrs <- vectorOf outerLen distributionGen
        hashmapOfHolders <- arbitrary :: Gen (HashMap Types.StakeholderId Word16)
        return $ leftToPanic "arbitrary@GenesisCoreData: " $
            G.mkGenesisCoreData (zip listOfAddrList stakeDistrs)
                                hashmapOfHolders

instance Arbitrary G.StakeDistribution where
    arbitrary = oneof
      [ do stakeholders <- choose (1, 10000)
           coins <- Types.mkCoin <$> choose (stakeholders, 20*1000*1000*1000)
           return (G.FlatStakes (fromIntegral stakeholders) coins)
      , do stakeholders <- choose (1, 10000)
           coins <- Types.mkCoin <$> choose (stakeholders, 20*1000*1000*1000)
           return (G.BitcoinStakes (fromIntegral stakeholders) coins)
      , do sdRichmen <- choose (0, 20)
           sdRichStake <- Types.mkCoin <$> choose (100000, 5000000)
           sdPoor <- choose (0, 20)
           sdPoorStake <- Types.mkCoin <$> choose (1000, 50000)
           return G.RichPoorStakes{..}
      , G.safeExpStakes <$> choose (0::Integer, 20)
      , G.CustomStakes <$> arbitrary
      ]
    shrink = genericShrink

----------------------------------------------------------------------------
-- Arbitrary miscellaneous types
----------------------------------------------------------------------------

instance Arbitrary Millisecond where
    arbitrary = fromMicroseconds <$> choose (0, 600 * 1000 * 1000)
    shrink = shrinkIntegral

instance Arbitrary Microsecond where
    arbitrary = fromMicroseconds <$> choose (0, 600 * 1000 * 1000)
    shrink = shrinkIntegral

deriving instance Arbitrary Types.Timestamp
deriving instance Arbitrary Types.TimeDiff

deriving instance Arbitrary a => Arbitrary (UnsignedVarInt a)
deriving instance Arbitrary a => Arbitrary (SignedVarInt a)
deriving instance Arbitrary a => Arbitrary (FixedSizeInt a)
deriving instance Arbitrary TinyVarInt<|MERGE_RESOLUTION|>--- conflicted
+++ resolved
@@ -38,54 +38,16 @@
 import           Pos.Binary.Crypto                 ()
 import           Pos.Core.Address                  (makeAddress, makePubKeyAddress)
 import           Pos.Core.Coin                     (coinToInteger, divCoin, unsafeSubCoin)
+import           Pos.Core.Constants                (sharedSeedLength)
 import           Pos.Core.Context                  (HasCoreConstants, epochSlots)
-import           Pos.Core.Constants                (sharedSeedLength)
 import qualified Pos.Core.Fee                      as Fee
 import qualified Pos.Core.Genesis                  as G
+import qualified Pos.Core.Slotting                 as Types
 import qualified Pos.Core.Types                    as Types
-import qualified Pos.Core.Slotting                 as Types
-import           Pos.Data.Attributes               (Attributes (..), UnparsedFields(..))
+import           Pos.Data.Attributes               (Attributes (..), UnparsedFields (..))
 import           Pos.Util.Arbitrary                (nonrepeating)
 import           Pos.Util.Util                     (leftToPanic)
 
-<<<<<<< HEAD
-=======
-----------------------------------------------------------------------------
--- Arbitrary core types
-----------------------------------------------------------------------------
-
-instance Arbitrary Types.Script where
-    arbitrary = genericArbitrary
-    shrink = genericShrink
-
-instance Arbitrary Types.Address where
-    arbitrary = oneof [
-        makePubKeyAddress <$> arbitrary,
-        makeScriptAddress <$> arbitrary,
-        makeRedeemAddress <$> arbitrary,
-        Types.UnknownAddressType <$> choose (3, 255) <*> scale (min 150) arbitrary
-        ]
-
-deriving instance Arbitrary Types.BlockCount
-deriving instance Arbitrary Types.SlotCount
-deriving instance Arbitrary Types.ChainDifficulty
-
-maxReasonableEpoch :: Integral a => a
-maxReasonableEpoch = 5 * 1000 * 1000 * 1000 * 1000  -- 5 * 10^12, because why not
-
-deriving instance Random Types.EpochIndex
-
-instance Arbitrary Types.EpochIndex where
-    arbitrary = choose (0, maxReasonableEpoch)
-    shrink = genericShrink
-
-instance HasCoreConstants => Arbitrary Types.LocalSlotIndex where
-    arbitrary =
-        leftToPanic "arbitrary@LocalSlotIndex: " . Types.mkLocalSlotIndex <$>
-        choose (Types.getSlotIndex minBound, Types.getSlotIndex maxBound)
-    shrink = genericShrink
-
->>>>>>> 08140cbd
 {- NOTE: Deriving an 'Arbitrary' instance
 ~~~~~~~~~~~~~~~~~~~~~~~~~~~~~~~~~~~~~~~~~
 
@@ -112,7 +74,6 @@
 'Pos.Util.Util.dumpSplices' can be used to verify this.'
 -}
 
-<<<<<<< HEAD
 instance Arbitrary Types.Script where
     arbitrary = genericArbitrary
     shrink = genericShrink
@@ -135,16 +96,13 @@
     arbitrary = choose (0, maxReasonableEpoch)
     shrink = genericShrink
 
-instance Arbitrary Types.LocalSlotIndex where
+instance HasCoreConstants => Arbitrary Types.LocalSlotIndex where
     arbitrary =
         leftToPanic "arbitrary@LocalSlotIndex: " . Types.mkLocalSlotIndex <$>
         choose (Types.getSlotIndex minBound, Types.getSlotIndex maxBound)
     shrink = genericShrink
 
-instance Arbitrary Types.SlotId where
-=======
 instance HasCoreConstants => Arbitrary Types.SlotId where
->>>>>>> 08140cbd
     arbitrary = genericArbitrary
     shrink = genericShrink
 
