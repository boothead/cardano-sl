--- conflicted
+++ resolved
@@ -22,19 +22,13 @@
 
 import           Universum
 
-import           Control.Lens                 (views)
 import           Control.Monad.Trans.Resource (ResourceT)
 import           Data.Conduit                 (Source, mapOutput, runConduitRes, (.|))
 import qualified Data.Conduit.List            as CL
 import qualified Data.HashMap.Strict          as HM
 import qualified Data.Text.Buildable
 import qualified Database.RocksDB             as Rocks
-<<<<<<< HEAD
 import           Formatting                   (bprint, bprint, sformat, (%))
-=======
-import           Ether.Internal               (HasLens (..))
-import           Formatting                   (bprint, sformat, (%))
->>>>>>> 61fc4515
 import           Serokell.Util                (Color (Red), colorize)
 import           System.Wlog                  (WithLogger, logError)
 
@@ -44,8 +38,8 @@
                                                unsafeIntegerToCoin)
 import           Pos.Crypto                   (shortHashF)
 import           Pos.DB                       (DBError (..), DBTag (GStateDB), IterType,
-                                               MonadDB, MonadDBRead, MonadGState (..),
-                                               RocksBatchOp (..), dbIterSource)
+                                               MonadDB, MonadDBRead, RocksBatchOp (..),
+                                               dbIterSource)
 import           Pos.DB.GState.Balances       (BalanceIter, ftsStakeKey, ftsSumKey,
                                                getRealTotalStake)
 import           Pos.DB.GState.Common         (gsPutBi)
@@ -74,39 +68,6 @@
         else [Rocks.Put (ftsStakeKey ad) (encode c)]
 
 ----------------------------------------------------------------------------
-<<<<<<< HEAD
-=======
--- Overloaded getters (for fixed balances for bootstrap era)
-----------------------------------------------------------------------------
-
--- TODO: provide actual implementation after corresponding
--- flag is actually stored in the DB
-isBootstrapEra :: Monad m => m Bool
-isBootstrapEra = pure $ not Const.isDevelopment && True
-
-genesisFakeTotalStake ::
-       (MonadReader ctx m, HasLens GenesisStakes ctx GenesisStakes)
-    => m Coin
-genesisFakeTotalStake =
-    views (lensOf @GenesisStakes) (unsafeIntegerToCoin . sumCoins . unGenesisStakes)
-
-getEffectiveTotalStake ::
-       (MonadReader ctx m, HasLens GenesisStakes ctx GenesisStakes, MonadDBRead m)
-    => m Coin
-getEffectiveTotalStake = ifM isBootstrapEra
-    genesisFakeTotalStake
-    getRealTotalStake
-
-getEffectiveStake ::
-       (MonadReader ctx m, HasLens GenesisStakes ctx GenesisStakes, MonadDBRead m)
-    => StakeholderId
-    -> m (Maybe Coin)
-getEffectiveStake id = ifM isBootstrapEra
-    (views (lensOf @GenesisStakes) (HM.lookup id . unGenesisStakes))
-    (getRealStake id)
-
-----------------------------------------------------------------------------
->>>>>>> 61fc4515
 -- Initialization
 ----------------------------------------------------------------------------
 
@@ -130,21 +91,10 @@
 ----------------------------------------------------------------------------
 
 -- | Run iterator over effective balances.
-<<<<<<< HEAD
 balanceSource ::
-       forall m.
-       (MonadDBRead m, MonadGState m)
+       forall m. (MonadDBRead m)
     => Source (ResourceT m) (IterType BalanceIter)
 balanceSource = dbIterSource GStateDB (Proxy @BalanceIter)
-=======
-balanceSource
-    :: forall ctx m . (MonadReader ctx m, HasLens GenesisStakes ctx GenesisStakes, MonadDBRead m)
-    => Source (ResourceT m) (IterType BalanceIter)
-balanceSource =
-    ifM (lift isBootstrapEra)
-        (CL.sourceList . HM.toList . unGenesisStakes =<< view (lensOf @GenesisStakes))
-        (dbIterSource GStateDB (Proxy @BalanceIter))
->>>>>>> 61fc4515
 
 ----------------------------------------------------------------------------
 -- Sanity checks
