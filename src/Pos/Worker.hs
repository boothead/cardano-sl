--- conflicted
+++ resolved
@@ -27,17 +27,6 @@
     :: (SscWorkersClass ssc, SecurityWorkersClass ssc, WorkMode ssc m)
     => ([WorkerSpec m], OutSpecs)
 allWorkers = mconcatPair
-<<<<<<< HEAD
-    [ dhtWorkers
-    , blkWorkers
-    , dlgWorkers
-    , untag sscWorkers
-    , untag securityWorkers
-    , first pure lrcOnNewSlotWorker
-    , usWorkers
-    , undefined -- first pure slottingWorker
-    , first pure sysStartWorker
-=======
     [ wrap' "dht"        $ dhtWorkers
     , wrap' "block"      $ blkWorkers
     , wrap' "delegation" $ dlgWorkers
@@ -45,9 +34,8 @@
     , wrap' "security"   $ untag securityWorkers
     , wrap' "lrc"        $ first pure lrcOnNewSlotWorker
     , wrap' "us"         $ usWorkers
-    , wrap' "slotting"   $ first pure slottingWorker
+    , undefined -- wrap' "slotting" $ first pure slottingWorker
     , wrap' "sysStart"   $ first pure sysStartWorker
->>>>>>> d615e0ee
     -- I don't know, guys, I don't know :(
     -- , const ([], mempty) statsWorkers
     ]
