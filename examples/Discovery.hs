{-# LANGUAGE DeriveGeneric         #-}
{-# LANGUAGE FlexibleInstances     #-}
{-# LANGUAGE GADTs                 #-}
{-# LANGUAGE MultiParamTypeClasses #-}
{-# LANGUAGE RecursiveDo           #-}
{-# LANGUAGE ScopedTypeVariables   #-}
{-# LANGUAGE StandaloneDeriving    #-}
{-# LANGUAGE TypeApplications      #-}
{-# LANGUAGE TypeFamilies          #-}

import           Control.Monad                        (forM, forM_, when)
import           Control.Monad.IO.Class               (liftIO)
import           Data.Binary
import qualified Data.ByteString.Char8                as B8
import qualified Data.Set                             as S
import           Data.Time.Units                      (Microsecond, fromMicroseconds)
import           Data.Void                            (Void)
import           GHC.Generics                         (Generic)
import           Message.Message                      (BinaryP (..))
import           Mockable.Concurrent                  (delay, for, fork, killThread,
                                                       ThreadId)
import           Mockable.Exception                   (finally)
import           Mockable.Production
import           Network.Discovery.Abstract
import qualified Network.Discovery.Transport.Kademlia as K
import           Network.Transport.Abstract           (Transport (..), newEndPoint)
import           Network.Transport.Concrete           (concrete)
import qualified Network.Transport.TCP                as TCP
import           Node
import           System.Environment                   (getArgs)
import           System.Random

data Pong = Pong
deriving instance Generic Pong
deriving instance Show Pong
instance Binary Pong where

type Packing = BinaryP
type ConnState = ()

<<<<<<< HEAD
workers :: NodeId -> StdGen -> NetworkDiscovery K.KademliaDiscoveryErrorCode Production -> [Worker Packing ConnState Production]
workers anId generator discovery = [pingWorker generator]
=======
worker :: NodeId -> StdGen -> NetworkDiscovery K.KademliaDiscoveryErrorCode Production -> Worker Packing Production
worker anId generator discovery = pingWorker generator
>>>>>>> 9882eeb0
    where
    pingWorker :: StdGen -> SendActions Packing ConnState Production -> Production ()
    pingWorker gen sendActions = loop gen
        where
        loop g = do
            let (i, gen') = randomR (1000,2000000) g
                us = fromMicroseconds i :: Microsecond
            delay (for us)
            _ <- knownPeers discovery
            _ <- discoverPeers discovery
            peerSet <- knownPeers discovery
            liftIO . putStrLn $ show anId ++ " has peer set: " ++ show peerSet
            forM_ (S.toList peerSet) $ \addr -> withConnectionTo sendActions (NodeId addr) $
                \(cactions :: ConversationActions ConnState Void Pong Production) -> do
                    received <- recv cactions
                    case received of
                        Just Pong -> liftIO . putStrLn $ show anId ++ " heard PONG from " ++ show addr
                        Nothing -> error "Unexpected end of input"
            loop gen'

listeners :: NodeId -> [Listener Packing ConnState Production]
listeners anId = [pongListener]
    where
    pongListener :: ListenerAction Packing ConnState Production
    pongListener = ListenerActionConversation $ \peerId (cactions :: ConversationActions ConnState Pong Void Production) -> do
        liftIO . putStrLn $ show anId ++  " heard PING from " ++ show peerId
        send cactions Pong

makeNode :: Transport Production
         -> Int
         -> Production (ThreadId Production)
makeNode transport i = do
    let port = 3000 + i
    let host = "127.0.0.1"
    let anId = makeId i
    let initialPeer =
            if i == 0
            -- First node uses itself as initial peer, else it'll panic because
            -- its initial peer appears to be down.
            then K.Node (K.Peer host (fromIntegral port)) anId
            else K.Node (K.Peer host (fromIntegral (port - 1))) (makeId (i - 1))
    let kademliaConfig = K.KademliaConfiguration (fromIntegral port) anId
    let prng1 = mkStdGen (2 * i)
    let prng2 = mkStdGen ((2 * i) + 1)
    liftIO . putStrLn $ "Starting node " ++ show i
    fork $ node transport prng1 BinaryP $ \node -> do
        pure $ NodeAction (listeners . nodeId $ node) $ \sactions -> do
            liftIO . putStrLn $ "Making discovery for node " ++ show i
            discovery <- K.kademliaDiscovery kademliaConfig initialPeer (nodeEndPointAddress node)
            worker (nodeId node) prng2 discovery sactions `finally` closeDiscovery discovery
    where
    makeId anId
        | anId < 10 = B8.pack ("node_identifier_0" ++ show anId)
        | otherwise = B8.pack ("node_identifier_" ++ show anId)

main :: IO ()
main = runProduction $ do

    [arg0] <- liftIO getArgs
    let number = read arg0

    when (number > 99 || number < 1) $ error "Give a number in [1,99]"

    Right transport_ <- liftIO $ TCP.createTransport ("127.0.0.1") ("10128") TCP.defaultTCPParameters
    let transport = concrete transport_

    liftIO . putStrLn $ "Spawning " ++ show number ++ " nodes"
    nodeThreads <- forM [0..number] (makeNode transport)

    liftIO $ putStrLn "Hit return to stop"
    _ <- liftIO $ getChar

    liftIO $ putStrLn "Stopping nodes"
    forM_ nodeThreads killThread<|MERGE_RESOLUTION|>--- conflicted
+++ resolved
@@ -17,8 +17,8 @@
 import           Data.Void                            (Void)
 import           GHC.Generics                         (Generic)
 import           Message.Message                      (BinaryP (..))
-import           Mockable.Concurrent                  (delay, for, fork, killThread,
-                                                       ThreadId)
+import           Mockable.Concurrent                  (ThreadId, delay, for, fork,
+                                                       killThread)
 import           Mockable.Exception                   (finally)
 import           Mockable.Production
 import           Network.Discovery.Abstract
@@ -38,13 +38,8 @@
 type Packing = BinaryP
 type ConnState = ()
 
-<<<<<<< HEAD
-workers :: NodeId -> StdGen -> NetworkDiscovery K.KademliaDiscoveryErrorCode Production -> [Worker Packing ConnState Production]
-workers anId generator discovery = [pingWorker generator]
-=======
-worker :: NodeId -> StdGen -> NetworkDiscovery K.KademliaDiscoveryErrorCode Production -> Worker Packing Production
+worker :: NodeId -> StdGen -> NetworkDiscovery K.KademliaDiscoveryErrorCode Production -> Worker Packing ConnState Production
 worker anId generator discovery = pingWorker generator
->>>>>>> 9882eeb0
     where
     pingWorker :: StdGen -> SendActions Packing ConnState Production -> Production ()
     pingWorker gen sendActions = loop gen
