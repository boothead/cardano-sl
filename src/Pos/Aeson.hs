--- conflicted
+++ resolved
@@ -2,11 +2,6 @@
 
 -- | Module for exposing JSON instances for Cardano types
 
-<<<<<<< HEAD
-{-# OPTIONS_GHC -F -pgmF autoexporter #-}
-{-# OPTIONS_GHC -Wno-unused-imports   #-}
-{-# OPTIONS_GHC -Wno-dodgy-exports    #-}
-=======
 module Pos.Aeson
        (
        ) where
@@ -19,5 +14,4 @@
 #endif
 #endif
 
-import           Pos.Aeson.CompileConfig ()
->>>>>>> f5db6863
+import           Pos.Aeson.CompileConfig ()