--- conflicted
+++ resolved
@@ -237,30 +237,12 @@
 -- | 'Signature' of addrId.
 type TxSig = Signature (TxId, Word32, [TxOut])
 
-<<<<<<< HEAD
--- | Validation structure of transaction input.
--- Now it's only a wrapper around public key.
--- TODO: add script validator after scripts are introduced
-newtype Validator = PubKeyValidator
-    { getValidator :: PublicKey
-    } deriving (Eq, Ord, Show, Generic, Hashable)
-
--- | Redeeming structure of transaction input.
--- Now it's only a wrapper around signature.
--- TODO: add script redeemer after scripts are introduced.
-newtype Redeemer = PubKeyRedeemer
-    { getRedeemer :: TxSig
-    } deriving (Eq, Ord, Show, Generic, Hashable)
-=======
 -- | A witness for a single input.
-data TxInWitness
-    = PkWitness
-        { twKey :: PublicKey
-        , twSig :: TxSig
-        }
-    deriving (Eq, Ord, Show, Generic)
-
-instance Binary TxInWitness
+data TxInWitness = PkWitness
+    { twKey :: PublicKey
+    , twSig :: TxSig
+    } deriving (Eq, Ord, Show, Generic)
+
 instance Hashable TxInWitness
 
 instance Buildable TxInWitness where
@@ -271,7 +253,6 @@
 -- spends (by providing signatures, redeeming scripts, etc). A separate proof
 -- is provided for each input.
 type TxWitness = Vector TxInWitness
->>>>>>> c9ec26c8
 
 -- | Transaction input.
 data TxIn = TxIn
