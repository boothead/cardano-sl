--- conflicted
+++ resolved
@@ -117,15 +117,9 @@
     waitCurrentEpochEqualsM          = error "notImplemented"
 
 -- FIXME: Dummy instance for lite-wallet.
-<<<<<<< HEAD
-instance MonadSlots LightWalletMode where
+instance HasCoreConstants => MonadSlots LightWalletMode where
     getCurrentSlot           = Just <$> getCurrentSlotInaccurate
     getCurrentSlotBlocking   = getCurrentSlotInaccurate
-=======
-instance HasCoreConstants => MonadSlots LightWalletMode where
-    getCurrentSlot = Just <$> getCurrentSlotInaccurate
-    getCurrentSlotBlocking = getCurrentSlotInaccurate
->>>>>>> 46070021
     getCurrentSlotInaccurate = pure (SlotId 0 minBound)
     currentTimeSlotting      = currentTimeSlottingSimple
 
