--- conflicted
+++ resolved
@@ -43,6 +43,8 @@
          -- * Pure
          DBTag (..)
        , dbTagToLens
+       , DBIteratorClass (..)
+       , IterType
        , MonadDBRead (..)
        , MonadDB (..)
 
@@ -71,18 +73,17 @@
 import           Universum
 
 import           Control.Lens                   (ASetter')
+import           Control.Monad.Morph            (hoist)
 import           Control.Monad.Trans            (MonadTrans (..))
 import           Control.Monad.Trans.Control    (MonadBaseControl)
 import           Control.Monad.Trans.Lift.Local (LiftLocal (..))
-<<<<<<< HEAD
 import           Control.Monad.Trans.Resource   (ResourceT)
 import           Data.Conduit                   (Source)
-=======
->>>>>>> 69e89614
 import qualified Database.RocksDB               as Rocks
 import qualified Ether
 import           Serokell.Data.Memory.Units     (Byte)
 
+import           Pos.Binary.Class               (Bi)
 import           Pos.Core                       (BlockVersionData (..), HeaderHash)
 import           Pos.DB.Types                   (DB (..), NodeDBs, blockIndexDB, gStateDB,
                                                  lrcDB, miscDB)
@@ -105,18 +106,21 @@
 dbTagToLens LrcDB        = lrcDB
 dbTagToLens MiscDB       = miscDB
 
+-- | Key-value type family encapsulating the iterator (something we
+-- can iterate on) functionality.
+class DBIteratorClass i where
+    type IterKey   i :: *
+    type IterValue i :: *
+    iterKeyPrefix :: ByteString
+
+type IterType i = (IterKey i, IterValue i)
+
 -- | Pure read-only interface to the database.
-<<<<<<< HEAD
 class (MonadBaseControl IO m, MonadThrow m) => MonadDBRead m where
-=======
--- TODO: add iteration, maybe something else.
-class MonadThrow m => MonadDBRead m where
->>>>>>> 69e89614
     -- | This function takes tag and key and reads value associated
     -- with given key from DB corresponding to given tag.
     dbGet :: DBTag -> ByteString -> m (Maybe ByteString)
 
-<<<<<<< HEAD
     -- | Source producing iteration over given 'i'.
     dbIterSource ::
         ( DBIteratorClass i
@@ -124,13 +128,10 @@
         , Bi (IterValue i)
         ) => DBTag -> Proxy i -> Source (ResourceT m) (IterType i)
 
-=======
->>>>>>> 69e89614
     default dbGet :: (MonadTrans t, MonadDBRead n, t n ~ m) =>
         DBTag -> ByteString -> m (Maybe ByteString)
     dbGet tag = lift . dbGet tag
 
-<<<<<<< HEAD
     default dbIterSource :: forall n t i .
         ( DBIteratorClass i
         , Bi (IterKey i)
@@ -144,8 +145,6 @@
         let (c :: Source (ResourceT n) (IterType i)) = dbIterSource tag (Proxy @i)
         in hoist (hoist lift) c
 
-=======
->>>>>>> 69e89614
 instance {-# OVERLAPPABLE #-}
     (MonadDBRead m, MonadTrans t, MonadThrow (t m), MonadBaseControl IO (t m)) =>
         MonadDBRead (t m)
@@ -268,11 +267,7 @@
 -- to use real DB without IO. Finally, it has 'MonadCatch' constraints
 -- (partially for historical reasons, partially for good ones).
 type MonadRealDB m
-<<<<<<< HEAD
      = (Ether.MonadReader' NodeDBs m, MonadIO m, MonadBaseControl IO m, MonadCatch m)
-=======
-     = (Ether.MonadReader' NodeDBs m, MonadIO m, MonadCatch m)
->>>>>>> 69e89614
 
 getNodeDBs :: MonadRealDB m => m NodeDBs
 getNodeDBs = Ether.ask'
