-- | Arbitrary instances for Delegation types.

module Pos.Delegation.Arbitrary
       ( genDlgPayload
       ) where

import           Universum

import qualified Data.HashMap.Strict               as HM
import           Test.QuickCheck                   (Arbitrary (..), Gen, listOf)
import           Test.QuickCheck.Arbitrary.Generic (genericShrink)

<<<<<<< HEAD
import           Pos.Binary.Core          ()
import           Pos.Core                 (EpochIndex)
import           Pos.Crypto               (ProxySecretKey (..), createProxySecretKey)
import           Pos.Delegation.Types     (DlgPayload, mkDlgPayload, )
import           Pos.Core.Arbitrary       ()
import           Pos.Util.Util            (leftToPanic)
=======
import           Pos.Binary.Core                   ()
import           Pos.Core                          (EpochIndex)
import           Pos.Crypto                        (ProxySecretKey (..),
                                                    createProxySecretKey)
import           Pos.Delegation.Types              (DlgPayload, mkDlgPayload)
import           Pos.Core.Arbitrary                ()
import           Pos.Util.Util                     (leftToPanic)
>>>>>>> bb6589e9

genDlgPayload :: EpochIndex -> Gen DlgPayload
genDlgPayload epoch =
    leftToPanic "genDlgPayload: " .
    mkDlgPayload . toList . HM.fromList . map convert <$>
    listOf genPSK
  where
    convert psk = (pskIssuerPk psk, psk)
    genPSK = createProxySecretKey <$> arbitrary <*> arbitrary <*> pure epoch

instance Arbitrary DlgPayload where
    arbitrary = arbitrary >>= genDlgPayload
    shrink = genericShrink<|MERGE_RESOLUTION|>--- conflicted
+++ resolved
@@ -8,24 +8,17 @@
 
 import qualified Data.HashMap.Strict               as HM
 import           Test.QuickCheck                   (Arbitrary (..), Gen, listOf)
-import           Test.QuickCheck.Arbitrary.Generic (genericShrink)
+import           Test.QuickCheck.Arbitrary.Generic (genericArbitrary, genericShrink)
 
-<<<<<<< HEAD
-import           Pos.Binary.Core          ()
-import           Pos.Core                 (EpochIndex)
-import           Pos.Crypto               (ProxySecretKey (..), createProxySecretKey)
-import           Pos.Delegation.Types     (DlgPayload, mkDlgPayload, )
-import           Pos.Core.Arbitrary       ()
-import           Pos.Util.Util            (leftToPanic)
-=======
 import           Pos.Binary.Core                   ()
+import           Pos.Communication.Types.Relay     (DataMsg (..))
 import           Pos.Core                          (EpochIndex)
 import           Pos.Crypto                        (ProxySecretKey (..),
                                                     createProxySecretKey)
-import           Pos.Delegation.Types              (DlgPayload, mkDlgPayload)
+import           Pos.Delegation.Types              (DlgPayload, mkDlgPayload,
+                                                    ProxySKLightConfirmation)
 import           Pos.Core.Arbitrary                ()
 import           Pos.Util.Util                     (leftToPanic)
->>>>>>> bb6589e9
 
 genDlgPayload :: EpochIndex -> Gen DlgPayload
 genDlgPayload epoch =
@@ -38,4 +31,8 @@
 
 instance Arbitrary DlgPayload where
     arbitrary = arbitrary >>= genDlgPayload
+    shrink = genericShrink
+
+instance Arbitrary (DataMsg ProxySKLightConfirmation) where
+    arbitrary = genericArbitrary
     shrink = genericShrink