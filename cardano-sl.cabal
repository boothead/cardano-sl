--- conflicted
+++ resolved
@@ -393,15 +393,10 @@
                         Pos.Wallet.SscType
   if (flag(with-wallet) && flag(with-web))
     other-modules:      Pos.Aeson.ClientTypes
-<<<<<<< HEAD
-                        Pos.Wallet.Web.ClientTypes
                         Pos.Wallet.Web.Account
                         Pos.Wallet.Web.Api
                         Pos.Wallet.Web.BListener
-=======
-                        Pos.Wallet.Web.Api
                         Pos.Wallet.Web.ClientTypes
->>>>>>> aef9a724
                         Pos.Wallet.Web.Doc
                         Pos.Wallet.Web.Error
                         Pos.Wallet.Web.Server
@@ -415,11 +410,8 @@
                         Pos.Wallet.Web.State.Limits
                         Pos.Wallet.Web.State.State
                         Pos.Wallet.Web.State.Storage
-<<<<<<< HEAD
                         Pos.Wallet.Web.Tracking
-=======
                         Pos.Wallet.Web.Util
->>>>>>> aef9a724
 
   build-depends:        IfElse
                       , QuickCheck
