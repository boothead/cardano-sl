--- conflicted
+++ resolved
@@ -13,22 +13,17 @@
 cabal-version:       >=1.10
 
 library
-<<<<<<< HEAD
-  exposed-modules:      Pos.Explorer.Web
-=======
   exposed-modules:      Pos.Explorer.ExtraContext
                         Pos.Explorer.Socket
                         Pos.Explorer.Socket.App
                         Pos.Explorer.Socket.Methods
                         Pos.Explorer.Socket.Util
                         Pos.Explorer.Web
->>>>>>> fb62812f
                         Pos.Explorer.Web.Api
                         Pos.Explorer.Web.ClientTypes
                         Pos.Explorer.Web.Error
                         Pos.Explorer.Web.TestServer
                         Pos.Explorer.Web.Server
-                        Pos.Explorer.Socket
                         Pos.Explorer.TestUtil
 
   other-modules:        Pos.Explorer.Aeson.ClientTypes
@@ -60,12 +55,9 @@
                       , transformers
                       , universum
                       , unordered-containers
-<<<<<<< HEAD
                       , QuickCheck
                       , generic-arbitrary
-=======
                       , vector
->>>>>>> fb62812f
 
                       -- cardano sl
                       , cardano-sl
@@ -406,7 +398,6 @@
                         ScopedTypeVariables
 
   build-tools: cpphs >= 1.19
-<<<<<<< HEAD
   ghc-options: -pgmP cpphs -optP --cpp
 
 benchmark cardano-explorer-bench
@@ -469,6 +460,4 @@
                         ScopedTypeVariables
 
   build-tools: cpphs >= 1.19
-=======
->>>>>>> fb62812f
   ghc-options: -pgmP cpphs -optP --cpp