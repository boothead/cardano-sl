{-# LANGUAGE Rank2Types   #-}
{-# LANGUAGE TypeFamilies #-}

-- | Pending transactions resubmition logic.

module Pos.Wallet.Web.Pending.Worker
    ( startPendingTxsResubmitter
    ) where

import           Universum

<<<<<<< HEAD
import           Control.Lens (has)
import           Control.Monad.Catch (handleAll)
import           Data.Time.Units (Microsecond, Second, convertUnit)
import           Formatting (build, sformat, (%))
import           Mockable (delay, fork)
import           Serokell.Util.Text (listJson)
import           System.Wlog (logInfo, modifyLoggerName)

import           Pos.Client.Txp.Addresses (MonadAddresses)
import           Pos.Client.Txp.Network (TxMode)
import           Pos.Configuration (HasNodeConfiguration, pendingTxResubmitionPeriod)
import           Pos.Core (ChainDifficulty (..), SlotId (..), difficultyL)
import           Pos.Core.Configuration (HasConfiguration)
import           Pos.Core.Txp (TxAux (..))
import           Pos.Crypto (WithHash (..))
import qualified Pos.DB.BlockIndex as DB
import           Pos.DB.Class (MonadDBRead)
import           Pos.Recovery.Info (MonadRecoveryInfo)
import           Pos.Reporting (MonadReporting)
import           Pos.Shutdown (HasShutdownContext)
import           Pos.Slotting (MonadSlots, getNextEpochSlotDuration, onNewSlot)
import           Pos.Txp (topsortTxs)
import           Pos.Util.LogSafe (logDebugS, logInfoS)
import           Pos.Wallet.Web.Networking (MonadWalletSendActions)
import           Pos.Wallet.Web.Pending.Functions (usingPtxCoords)
import           Pos.Wallet.Web.Pending.Submission (ptxResubmissionHandler, submitAndSavePtx)
import           Pos.Wallet.Web.Pending.Types (PendingTx (..), PtxCondition (..), ptxNextSubmitSlot,
                                               _PtxApplying)
import           Pos.Wallet.Web.State (MonadWalletDB, PtxMetaUpdate (PtxIncSubmitTiming),
                                       casPtxCondition, getPendingTx, getPendingTxs, ptxUpdateMeta)
import           Pos.Wallet.Web.Util (getWalletAssuredDepth)
=======
import           Control.Lens                      (has)
import           Control.Monad.Catch               (handleAll)
import           Data.Time.Units                   (Microsecond, Second, convertUnit)
import           Formatting                        (build, sformat, (%))
import           Mockable                          (delay, fork)
import           Serokell.Util.Text                (listJson)
import           System.Wlog                       (logDebug, logInfo, modifyLoggerName)

import           Pos.Client.Txp.Addresses          (MonadAddresses)
import           Pos.Communication.Protocol        (SendActions (..))
import           Pos.Configuration                 (HasNodeConfiguration,
                                                    pendingTxResubmitionPeriod,
                                                    walletTxCreationDisabled)
import           Pos.Core                          (ChainDifficulty (..), SlotId (..),
                                                    difficultyL)
import           Pos.Core.Configuration            (HasConfiguration)
import           Pos.Crypto                        (WithHash (..))
import           Pos.DB.DB                         (getTipHeader)
import           Pos.Slotting                      (getNextEpochSlotDuration, onNewSlot)
import           Pos.Txp                           (TxAux (..), topsortTxs)
import           Pos.Util.LogSafe                  (logInfoS)
import           Pos.Wallet.SscType                (WalletSscType)
import           Pos.Wallet.Web.Mode               (MonadWalletWebMode)
import           Pos.Wallet.Web.Pending.Submission (ptxResubmissionHandler,
                                                    submitAndSavePtx)
import           Pos.Wallet.Web.Pending.Types      (PendingTx (..), PtxCondition (..),
                                                    ptxNextSubmitSlot, _PtxApplying)
import           Pos.Wallet.Web.Pending.Util       (usingPtxCoords)
import           Pos.Wallet.Web.State              (PtxMetaUpdate (PtxIncSubmitTiming),
                                                    casPtxCondition, getPendingTx,
                                                    getPendingTxs, ptxUpdateMeta)
import           Pos.Wallet.Web.Util               (getWalletAssuredDepth)
>>>>>>> efdc1e38

type MonadPendings ctx m =
    ( TxMode m
    , MonadAddresses m
    , MonadDBRead m
    , MonadRecoveryInfo m
    , MonadReporting ctx m
    , HasShutdownContext ctx
    , MonadSlots ctx m
    , MonadWalletSendActions m
    , MonadWalletDB ctx m
    , HasConfiguration
    , HasNodeConfiguration
    )

processPtxInNewestBlocks :: MonadPendings ctx m => PendingTx -> m ()
processPtxInNewestBlocks PendingTx{..} = do
    mdepth <- getWalletAssuredDepth _ptxWallet
    tipDiff <- view difficultyL <$> DB.getTipHeader
    if | PtxInNewestBlocks ptxDiff <- _ptxCond,
         Just depth <- mdepth,
         longAgo depth ptxDiff tipDiff -> do
             void $ casPtxCondition _ptxWallet _ptxTxId _ptxCond PtxPersisted
             logInfoS $ sformat ("Transaction "%build%" got persistent") _ptxTxId
       | otherwise -> pass
  where
     longAgo depth (ChainDifficulty ptxDiff) (ChainDifficulty tipDiff) =
         ptxDiff + depth <= tipDiff

resubmitTx :: MonadPendings ctx m => PendingTx -> m ()
resubmitTx ptx =
    handleAll (\_ -> pass) $ do
        logInfoS $ sformat ("Resubmitting tx "%build) (_ptxTxId ptx)
        let submissionH = ptxResubmissionHandler ptx
        submitAndSavePtx submissionH ptx
        updateTiming
  where
    reportNextCheckTime =
        logInfoS .
        sformat ("Next resubmission of transaction "%build%" is scheduled at "
                %build) (_ptxTxId ptx)

    updateTiming = do
        usingPtxCoords ptxUpdateMeta ptx PtxIncSubmitTiming
        nextCheck <- view ptxNextSubmitSlot <<$>> usingPtxCoords getPendingTx ptx
        whenJust nextCheck reportNextCheckTime

-- | Distributes pending txs submition over current slot ~evenly
resubmitPtxsDuringSlot
    :: MonadPendings ctx m
    => [PendingTx] -> m ()
resubmitPtxsDuringSlot ptxs = do
    interval <- evalSubmitDelay (length ptxs)
    forM_ ptxs $ \ptx -> do
        delay interval
        fork $ resubmitTx ptx
  where
    submitionEta = 5 :: Second
    evalSubmitDelay toResubmitNum = do
        slotDuration <- getNextEpochSlotDuration
        let checkPeriod = max @Microsecond 0
                        $ convertUnit slotDuration - convertUnit submitionEta
        return (checkPeriod `div` fromIntegral toResubmitNum)

processPtxsToResubmit
    :: MonadPendings ctx m
    => SlotId -> [PendingTx] -> m ()
processPtxsToResubmit _curSlot ptxs = do
    ptxsPerSlotLimit <- evalPtxsPerSlotLimit
    let toResubmit =
            take (min 1 ptxsPerSlotLimit) $  -- for now the limit will be 1,
                                             -- though properly “min 1”
                                             -- shouldn't be needed
            filter (has _PtxApplying . _ptxCond) $
            ptxs
    unless (null toResubmit) $ do
        logInfo $ "We are going to resubmit some transactions"
        logInfoS $ sformat fmt (map _ptxTxId toResubmit)
    when (null toResubmit) $
        logDebugS "There are no transactions to resubmit"
    resubmitPtxsDuringSlot toResubmit
  where
    fmt = "Transactions to resubmit on current slot: "%listJson
    evalPtxsPerSlotLimit = do
        slotDuration <- getNextEpochSlotDuration
        let limit = fromIntegral $
                convertUnit slotDuration `div` pendingTxResubmitionPeriod
        when (limit <= 0) $
            logInfo "'pendingTxResubmitionPeriod' is larger than slot duration,\
                    \ won't resubmit any pending transaction"
        return limit

-- | Checks and updates state of given pending transactions, resubmitting them
-- if needed.
processPtxs
    :: MonadPendings ctx m
    => SlotId -> [PendingTx] -> m ()
processPtxs curSlot ptxs = do
    mapM_ processPtxInNewestBlocks ptxs
<<<<<<< HEAD
    processPtxsToResubmit curSlot ptxs
=======

    if walletTxCreationDisabled
    then logDebug "Transaction resubmission is disabled"
    else processPtxsToResubmit sendActions curSlot ptxs
>>>>>>> efdc1e38

processPtxsOnSlot
    :: MonadPendings ctx m
    => SlotId -> m ()
processPtxsOnSlot curSlot = do
    ptxs <- getPendingTxs
    let sortedPtxs =
            flip fromMaybe =<< topsortTxs wHash $
            ptxs

    processPtxs curSlot sortedPtxs
  where
    wHash PendingTx{..} = WithHash (taTx _ptxTxAux) _ptxTxId

-- | On each slot this takes several pending transactions and resubmits them if
-- needed and possible.
startPendingTxsResubmitter
    :: MonadPendings ctx m
    => m ()
startPendingTxsResubmitter =
    void . fork . setLogger $
    onNewSlot False processPtxsOnSlot
  where
    setLogger = modifyLoggerName (<> "tx" <> "resubmitter")<|MERGE_RESOLUTION|>--- conflicted
+++ resolved
@@ -9,18 +9,18 @@
 
 import           Universum
 
-<<<<<<< HEAD
 import           Control.Lens (has)
 import           Control.Monad.Catch (handleAll)
 import           Data.Time.Units (Microsecond, Second, convertUnit)
 import           Formatting (build, sformat, (%))
 import           Mockable (delay, fork)
 import           Serokell.Util.Text (listJson)
-import           System.Wlog (logInfo, modifyLoggerName)
+import           System.Wlog (logDebug, logInfo, modifyLoggerName)
 
 import           Pos.Client.Txp.Addresses (MonadAddresses)
 import           Pos.Client.Txp.Network (TxMode)
-import           Pos.Configuration (HasNodeConfiguration, pendingTxResubmitionPeriod)
+import           Pos.Configuration (HasNodeConfiguration, pendingTxResubmitionPeriod,
+                                    walletTxCreationDisabled)
 import           Pos.Core (ChainDifficulty (..), SlotId (..), difficultyL)
 import           Pos.Core.Configuration (HasConfiguration)
 import           Pos.Core.Txp (TxAux (..))
@@ -41,40 +41,6 @@
 import           Pos.Wallet.Web.State (MonadWalletDB, PtxMetaUpdate (PtxIncSubmitTiming),
                                        casPtxCondition, getPendingTx, getPendingTxs, ptxUpdateMeta)
 import           Pos.Wallet.Web.Util (getWalletAssuredDepth)
-=======
-import           Control.Lens                      (has)
-import           Control.Monad.Catch               (handleAll)
-import           Data.Time.Units                   (Microsecond, Second, convertUnit)
-import           Formatting                        (build, sformat, (%))
-import           Mockable                          (delay, fork)
-import           Serokell.Util.Text                (listJson)
-import           System.Wlog                       (logDebug, logInfo, modifyLoggerName)
-
-import           Pos.Client.Txp.Addresses          (MonadAddresses)
-import           Pos.Communication.Protocol        (SendActions (..))
-import           Pos.Configuration                 (HasNodeConfiguration,
-                                                    pendingTxResubmitionPeriod,
-                                                    walletTxCreationDisabled)
-import           Pos.Core                          (ChainDifficulty (..), SlotId (..),
-                                                    difficultyL)
-import           Pos.Core.Configuration            (HasConfiguration)
-import           Pos.Crypto                        (WithHash (..))
-import           Pos.DB.DB                         (getTipHeader)
-import           Pos.Slotting                      (getNextEpochSlotDuration, onNewSlot)
-import           Pos.Txp                           (TxAux (..), topsortTxs)
-import           Pos.Util.LogSafe                  (logInfoS)
-import           Pos.Wallet.SscType                (WalletSscType)
-import           Pos.Wallet.Web.Mode               (MonadWalletWebMode)
-import           Pos.Wallet.Web.Pending.Submission (ptxResubmissionHandler,
-                                                    submitAndSavePtx)
-import           Pos.Wallet.Web.Pending.Types      (PendingTx (..), PtxCondition (..),
-                                                    ptxNextSubmitSlot, _PtxApplying)
-import           Pos.Wallet.Web.Pending.Util       (usingPtxCoords)
-import           Pos.Wallet.Web.State              (PtxMetaUpdate (PtxIncSubmitTiming),
-                                                    casPtxCondition, getPendingTx,
-                                                    getPendingTxs, ptxUpdateMeta)
-import           Pos.Wallet.Web.Util               (getWalletAssuredDepth)
->>>>>>> efdc1e38
 
 type MonadPendings ctx m =
     ( TxMode m
@@ -174,14 +140,9 @@
     => SlotId -> [PendingTx] -> m ()
 processPtxs curSlot ptxs = do
     mapM_ processPtxInNewestBlocks ptxs
-<<<<<<< HEAD
-    processPtxsToResubmit curSlot ptxs
-=======
-
     if walletTxCreationDisabled
     then logDebug "Transaction resubmission is disabled"
-    else processPtxsToResubmit sendActions curSlot ptxs
->>>>>>> efdc1e38
+    else processPtxsToResubmit curSlot ptxs
 
 processPtxsOnSlot
     :: MonadPendings ctx m
