--- conflicted
+++ resolved
@@ -26,13 +26,8 @@
 import qualified Data.HashMap.Strict            as HM
 import qualified Data.List.NonEmpty             as NE
 import           Data.Maybe                     (fromMaybe)
-<<<<<<< HEAD
-import           Data.Time.Clock.POSIX          (POSIXTime)
 import qualified Ether
-=======
->>>>>>> 0754ba1d
-import           Formatting                     (build, sformat, (%))
-import           Formatting                     (int)
+import           Formatting                     (build, int, sformat, (%))
 import           Network.Wai                    (Application)
 import qualified Serokell.Util.Base64           as B64
 import           Servant.API                    ((:<|>) ((:<|>)))
@@ -40,21 +35,19 @@
 import           System.Wlog                    (logDebug)
 
 import           Pos.Communication              (SendActions)
-import           Pos.Crypto                     (WithHash (..), hash,
-                                                 redeemPkBuild, withHash)
+import           Pos.Crypto                     (WithHash (..), hash, redeemPkBuild,
+                                                 withHash)
 
 import qualified Pos.DB.Block                   as DB
 import qualified Pos.DB.DB                      as DB
 
-import           Pos.Block.Core                 (Block, MainBlock,
-                                                 mainBlockSlot,
+import           Pos.Block.Core                 (Block, MainBlock, mainBlockSlot,
                                                  mainBlockTxPayload, mcdSlot)
 import           Pos.DB.Class                   (MonadDBRead)
 import           Pos.Launcher                   (npCustomUtxo)
 import           Pos.Slotting                   (MonadSlots (..), getSlotStart)
 import           Pos.Ssc.GodTossing             (SscGodTossing)
-<<<<<<< HEAD
-import           Pos.Txp                        (MonadTxpMem, Tx (..), TxAux, TxId,
+import           Pos.Txp                        (MonadTxpMem, Tx (..), TxAux, TxId, TxMap,
                                                  TxOutAux (..), getLocalTxs, getMemPool,
                                                  mpLocalTxs, taTx, topsortTxs, txOutValue,
                                                  txpTxs, utxoToAddressCoinPairs,
@@ -65,37 +58,18 @@
                                                  getChainDifficulty, makeRedeemAddress,
                                                  mkCoin, siEpoch, siSlot, sumCoins,
                                                  unsafeIntegerToCoin, unsafeSubCoin)
-=======
-import           Pos.Txp                        (Tx (..), TxAux, TxId, TxMap,
-                                                 TxOutAux (..), getLocalTxs,
-                                                 getMemPool, mpLocalTxs, taTx,
-                                                 topsortTxs, txOutValue,
-                                                 _txOutputs)
-import           Pos.Txp                        (MonadTxpMem, txpTxs)
-import           Pos.Types                      (Address (..), EpochIndex,
-                                                 HeaderHash, Timestamp,
-                                                 difficultyL, gbHeader,
-                                                 gbhConsensus,
-                                                 getChainDifficulty,
-                                                 makeRedeemAddress, mkCoin,
-                                                 siEpoch, siSlot, sumCoins,
-                                                 unsafeIntegerToCoin,
-                                                 unsafeSubCoin)
->>>>>>> 0754ba1d
 import           Pos.Util                       (maybeThrow)
 import           Pos.Util.Chrono                (NewestFirst (..))
 import           Pos.Web                        (serveImpl)
 import           Pos.WorkMode                   (WorkMode)
 
 import           Pos.Explorer                   (TxExtra (..), getEpochBlocks,
-                                                 getLastTransactions,
-                                                 getPageBlocks, getTxExtra)
-import qualified Pos.Explorer                   as EX (getAddrBalance,
-                                                       getAddrHistory,
+                                                 getLastTransactions, getPageBlocks,
+                                                 getTxExtra)
+import qualified Pos.Explorer                   as EX (getAddrBalance, getAddrHistory,
                                                        getTxExtra)
 import           Pos.Explorer.Aeson.ClientTypes ()
 import           Pos.Explorer.Web.Api           (ExplorerApi, explorerApi)
-<<<<<<< HEAD
 import           Pos.Explorer.Web.ClientTypes   (CAddress (..), CAddressSummary (..),
                                                  CAddressType (..), CBlockEntry (..),
                                                  CBlockSummary (..),
@@ -108,23 +82,6 @@
                                                  getSlotIndex, mkCCoin, tiToTxEntry,
                                                  toBlockEntry, toBlockSummary, toCAddress,
                                                  toCHash, toPosixTime, toTxBrief)
-=======
-import           Pos.Explorer.Web.ClientTypes   (CAddress (..),
-                                                 CAddressSummary (..),
-                                                 CAddressType (..),
-                                                 CBlockEntry (..),
-                                                 CBlockSummary (..), CHash,
-                                                 CTxBrief (..), CTxEntry (..),
-                                                 CTxId (..), CTxSummary (..),
-                                                 TxInternal (..),
-                                                 convertTxOutputs, fromCAddress,
-                                                 fromCHash, fromCTxId,
-                                                 getEpochIndex, getSlotIndex,
-                                                 mkCCoin, tiToTxEntry,
-                                                 toBlockEntry, toBlockSummary,
-                                                 toCHash, toPosixTime,
-                                                 toTxBrief)
->>>>>>> 0754ba1d
 import           Pos.Explorer.Web.Error         (ExplorerError (..))
 
 
