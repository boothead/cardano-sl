{-# LANGUAGE Rank2Types   #-}
{-# LANGUAGE TypeFamilies #-}

-- | Pending transactions resubmition logic.

module Pos.Wallet.Web.Pending.Worker
    ( startPendingTxsResubmitter
    ) where

import           Universum

import           Control.Lens (has)
import           Control.Monad.Catch (handleAll)
import           Data.Time.Units (Microsecond, Second, convertUnit)
import           Formatting (build, sformat, (%))
import           Mockable (delay, fork)
import           Serokell.Util.Text (listJson)
import           System.Wlog (logInfo, modifyLoggerName)

import           Pos.Client.Txp.Addresses (MonadAddresses)
import           Pos.Client.Txp.Network (TxMode)
import           Pos.Configuration (HasNodeConfiguration, pendingTxResubmitionPeriod)
import           Pos.Core (ChainDifficulty (..), SlotId (..), difficultyL)
import           Pos.Core.Configuration (HasConfiguration)
import           Pos.Core.Txp (TxAux (..))
import           Pos.Crypto (WithHash (..))
import qualified Pos.DB.BlockIndex as DB
import           Pos.DB.Class (MonadDBRead)
import           Pos.Recovery.Info (MonadRecoveryInfo)
import           Pos.Reporting (MonadReporting)
import           Pos.Shutdown (HasShutdownContext)
import           Pos.Slotting (MonadSlots, getNextEpochSlotDuration, onNewSlot)
import           Pos.Txp (topsortTxs)
import           Pos.Util.LogSafe (logInfoS)
import           Pos.Wallet.Web.Networking (MonadWalletSendActions)
import           Pos.Wallet.Web.Pending.Functions (usingPtxCoords)
import           Pos.Wallet.Web.Pending.Submission (ptxResubmissionHandler, submitAndSavePtx)
import           Pos.Wallet.Web.Pending.Types (PendingTx (..), PtxCondition (..), ptxNextSubmitSlot,
                                               _PtxApplying)
import           Pos.Wallet.Web.State (MonadWalletDB, PtxMetaUpdate (PtxIncSubmitTiming),
                                       casPtxCondition, getPendingTx, getPendingTxs, ptxUpdateMeta)
import           Pos.Wallet.Web.Util (getWalletAssuredDepth)

type MonadPendings ctx m =
    ( TxMode m
    , MonadAddresses m
    , MonadDBRead m
    , MonadRecoveryInfo m
    , MonadReporting ctx m
    , HasShutdownContext ctx
    , MonadSlots ctx m
    , MonadWalletSendActions m
    , MonadWalletDB ctx m
    , HasConfiguration
    , HasNodeConfiguration
    )

processPtxInNewestBlocks :: MonadPendings ctx m => PendingTx -> m ()
processPtxInNewestBlocks PendingTx{..} = do
    mdepth <- getWalletAssuredDepth _ptxWallet
    tipDiff <- view difficultyL <$> DB.getTipHeader
    if | PtxInNewestBlocks ptxDiff <- _ptxCond,
         Just depth <- mdepth,
         longAgo depth ptxDiff tipDiff -> do
             void $ casPtxCondition _ptxWallet _ptxTxId _ptxCond PtxPersisted
             logInfoS $ sformat ("Transaction "%build%" got persistent") _ptxTxId
       | otherwise -> pass
  where
     longAgo depth (ChainDifficulty ptxDiff) (ChainDifficulty tipDiff) =
         ptxDiff + depth <= tipDiff

resubmitTx :: MonadPendings ctx m => PendingTx -> m ()
resubmitTx ptx =
    handleAll (\_ -> pass) $ do
        logInfoS $ sformat ("Resubmitting tx "%build) (_ptxTxId ptx)
        let submissionH = ptxResubmissionHandler ptx
        submitAndSavePtx submissionH ptx
        updateTiming
  where
    reportNextCheckTime =
        logInfoS .
        sformat ("Next resubmission of transaction "%build%" is scheduled at "
                %build) (_ptxTxId ptx)

    updateTiming = do
        usingPtxCoords ptxUpdateMeta ptx PtxIncSubmitTiming
        nextCheck <- view ptxNextSubmitSlot <<$>> usingPtxCoords getPendingTx ptx
        whenJust nextCheck reportNextCheckTime

-- | Distributes pending txs submition over current slot ~evenly
resubmitPtxsDuringSlot
    :: MonadPendings ctx m
    => [PendingTx] -> m ()
resubmitPtxsDuringSlot ptxs = do
    interval <- evalSubmitDelay (length ptxs)
    forM_ ptxs $ \ptx -> do
        delay interval
        fork $ resubmitTx ptx
  where
    submitionEta = 5 :: Second
    evalSubmitDelay toResubmitNum = do
        slotDuration <- getNextEpochSlotDuration
        let checkPeriod = max @Microsecond 0
                        $ convertUnit slotDuration - convertUnit submitionEta
        return (checkPeriod `div` fromIntegral toResubmitNum)

processPtxsToResubmit
<<<<<<< HEAD
    :: MonadPendings ctx m
    => SlotId -> [PendingTx] -> m ()
processPtxsToResubmit curSlot ptxs = do
=======
    :: MonadPendings m
    => SendActions m -> SlotId -> [PendingTx] -> m ()
processPtxsToResubmit sendActions _curSlot ptxs = do
>>>>>>> 4b518a9d
    ptxsPerSlotLimit <- evalPtxsPerSlotLimit
    let toResubmit =
            take (min 1 ptxsPerSlotLimit) $  -- for now the limit will be 1,
                                             -- though properly “min 1”
                                             -- shouldn't be needed
            filter (has _PtxApplying . _ptxCond) $
            ptxs
    unless (null toResubmit) $
        logInfo $ "We are going to resubmit some transactions"
    logInfoS $ sformat fmt (map _ptxTxId toResubmit)
    resubmitPtxsDuringSlot toResubmit
  where
    fmt = "Transactions to resubmit on current slot: "%listJson
    evalPtxsPerSlotLimit = do
        slotDuration <- getNextEpochSlotDuration
        let limit = fromIntegral $
                convertUnit slotDuration `div` pendingTxResubmitionPeriod
        when (limit <= 0) $
            logInfo "'pendingTxResubmitionPeriod' is larger than slot duration,\
                    \ won't resubmit any pending transaction"
        return limit

-- | Checks and updates state of given pending transactions, resubmitting them
-- if needed.
processPtxs
    :: MonadPendings ctx m
    => SlotId -> [PendingTx] -> m ()
processPtxs curSlot ptxs = do
    mapM_ processPtxInNewestBlocks ptxs
    processPtxsToResubmit curSlot ptxs

processPtxsOnSlot
    :: MonadPendings ctx m
    => SlotId -> m ()
processPtxsOnSlot curSlot = do
    ptxs <- getPendingTxs
    let sortedPtxs =
            flip fromMaybe =<< topsortTxs wHash $
            ptxs

    processPtxs curSlot sortedPtxs
  where
    wHash PendingTx{..} = WithHash (taTx _ptxTxAux) _ptxTxId

-- | On each slot this takes several pending transactions and resubmits them if
-- needed and possible.
startPendingTxsResubmitter
    :: MonadPendings ctx m
    => m ()
startPendingTxsResubmitter =
    void . fork . setLogger $
    onNewSlot False processPtxsOnSlot
  where
    setLogger = modifyLoggerName (<> "tx" <> "resubmitter")<|MERGE_RESOLUTION|>--- conflicted
+++ resolved
@@ -105,15 +105,9 @@
         return (checkPeriod `div` fromIntegral toResubmitNum)
 
 processPtxsToResubmit
-<<<<<<< HEAD
     :: MonadPendings ctx m
     => SlotId -> [PendingTx] -> m ()
-processPtxsToResubmit curSlot ptxs = do
-=======
-    :: MonadPendings m
-    => SendActions m -> SlotId -> [PendingTx] -> m ()
-processPtxsToResubmit sendActions _curSlot ptxs = do
->>>>>>> 4b518a9d
+processPtxsToResubmit _curSlot ptxs = do
     ptxsPerSlotLimit <- evalPtxsPerSlotLimit
     let toResubmit =
             take (min 1 ptxsPerSlotLimit) $  -- for now the limit will be 1,
